--- conflicted
+++ resolved
@@ -89,6 +89,8 @@
     var s;
     if (units === 'bytes') {
       s = _humanizeBytes(num);
+    } else if (units === 'kilobytes') {
+      s = _humanizeBytes(num * 1024);
     } else if (units === 'seconds') {
       s = _humanizeTime(num);
     } else {
@@ -116,7 +118,7 @@
 
   _humanizeBytes = function(num) {
     var suffix, _ref;
-    _ref = _humanizeWithSuffixes(num, ['KB', 'MB', 'GB', 'TB'], 1024), num = _ref[0], suffix = _ref[1];
+    _ref = _humanizeWithSuffixes(num, ['B', 'KB', 'MB', 'GB', 'TB'], 1024), num = _ref[0], suffix = _ref[1];
     num = Math.round(num);
     return num.toString() + ' ' + suffix;
   };
@@ -228,7 +230,8 @@
       io: false,
       iorate: false,
       memory: false,
-      jobs: false
+      jobs: false,
+      vdr: false
     };
     if (admin) {
       $scope.stopRefresh = $interval(function() {
@@ -261,7 +264,7 @@
       }
       if (active === 'memory') {
         columns = ['maxrss'];
-        units = 'bytes';
+        units = 'kilobytes';
       }
       if (active === 'io') {
         columns = ['total_blocks', 'in_blocks', 'out_blocks'];
@@ -269,8 +272,12 @@
       if (active === "iorate") {
         columns = ['total_blocks_rate', 'in_blocks_rate', 'out_blocks_rate'];
       }
-      if (active === "jobs") {
+      if (active === 'jobs') {
         columns = ['num_jobs'];
+      }
+      if (active === 'vdr') {
+        columns = ['vdr_bytes'];
+        units = 'bytes';
       }
       return $scope.charts[$scope.forki] = renderChart($scope, columns, units);
     };
@@ -287,22 +294,12 @@
       $scope.pnode = $scope.pnodes[id];
       $scope.forki = 0;
       $scope.chunki = 0;
-<<<<<<< HEAD
-      $scope.mdviews = {
-        fork: '',
-        split: '',
-        join: '',
-        chunk: ''
-=======
       return $scope.mdviews = {
         forks: {},
         split: {},
         join: {},
         chunks: {}
->>>>>>> bc530e59
       };
-      $scope.charts = {};
-      return $scope.getChart();
     };
     $scope.restart = function() {
       $scope.showRestart = false;
