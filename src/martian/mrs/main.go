//
// Copyright (c) 2014 10X Genomics, Inc. All rights reserved.
//
// Martian stage runner.
//
package main

import (
	"io/ioutil"
	"martian/core"
	"os"
	"path"
	"path/filepath"
	"strconv"
	"strings"
	"time"

	"github.com/10XDev/docopt.go"
)

func main() {
	core.SetupSignalHandlers()

	//=========================================================================
	// Commandline argument and environment variables.
	//=========================================================================
	// Parse commandline.
	doc := `Martian Stage Runner.

Usage:
    mrs <call.mro> <stagestance_name> [options]
    mrs -h | --help | --version

Options:
    --jobmode=MODE      Job manager to use. Valid options:
                            local (default), sge, lsf, or a .template file
    --localcores=NUM    Set max cores the pipeline may request at one time.
                            Only applies when --jobmode=local.
    --localmem=NUM      Set max GB the pipeline may request at one time.
                            Only applies when --jobmode=local.
    --mempercore=NUM    Specify min GB per core on your cluster.
                            Only applies in cluster jobmodes.
    --maxjobs=NUM       Set max jobs submitted to cluster at one time.
                            Only applies in cluster jobmodes.
    --jobinterval=NUM   Set delay between submitting jobs to cluster, in ms.
                            Only applies in cluster jobmodes.

    --profile=MODE      Enables stage performance profiling. Valid options:
                            disable (default), cpu, mem, or line
    --stackvars         Print local variables in stage code stack trace.
    --monitor           Kill jobs that exceed requested memory resources.
    --debug             Enable debug logging for local job manager.

    -h --help           Show this message.
    --version           Show version.`
	martianVersion := core.GetVersion()
	opts, _ := docopt.Parse(doc, nil, true, martianVersion, false)
	core.Println("Martian Single-Stage Runtime - %s", martianVersion)
	core.LogInfo("cmdline", strings.Join(os.Args, " "))

	martianFlags := ""
	if martianFlags = os.Getenv("MROFLAGS"); len(martianFlags) > 0 {
		martianOptions := strings.Split(martianFlags, " ")
		core.ParseMroFlags(opts, doc, martianOptions, []string{"call.mro", "stagestance"})
		core.LogInfo("environ", "MROFLAGS=%s", martianFlags)
	}

	// Requested cores and memory.
	reqCores := -1
	if value := opts["--localcores"]; value != nil {
		if value, err := strconv.Atoi(value.(string)); err == nil {
			reqCores = value
			core.LogInfo("options", "--localcores=%d", reqCores)
		}
	}
	reqMem := -1
	if value := opts["--localmem"]; value != nil {
		if value, err := strconv.Atoi(value.(string)); err == nil {
			reqMem = value
			core.LogInfo("options", "--localmem=%d", reqMem)
		}
	}
	reqMemPerCore := -1
	if value := opts["--mempercore"]; value != nil {
		if value, err := strconv.Atoi(value.(string)); err == nil {
			reqMemPerCore = value
			core.LogInfo("options", "--mempercore=%d", reqMemPerCore)
		}
	}

	// Max parallel jobs.
	maxJobs := -1
	if value := opts["--maxjobs"]; value != nil {
		if value, err := strconv.Atoi(value.(string)); err == nil {
			maxJobs = value
			core.LogInfo("options", "--maxjobs=%d", maxJobs)
		}
	}
	// frequency (in milliseconds) that jobs will be sent to the queue
	// (this is a minimum bound, as it may take longer to emit jobs)
	jobFreqMillis := -1
	if value := opts["--jobinterval"]; value != nil {
		if value, err := strconv.Atoi(value.(string)); err == nil {
			jobFreqMillis = value
			core.LogInfo("options", "--jobinterval=%d", jobFreqMillis)
		}
	}

	// Flag for full stage reset, default is chunk-granular
	fullStageReset := false
	if value := os.Getenv("MRO_FULLSTAGERESET"); len(value) > 0 {
		fullStageReset = true
		core.LogInfo("options", "MRO_FULLSTAGERESET=%v", fullStageReset)
	}

	// Special to resources mappings
	jobResources := ""
	if value := os.Getenv("MRO_JOBRESOURCES"); len(value) > 0 {
		jobResources = value
		core.LogInfo("options", "MRO_JOBRESOURCES=%s", jobResources)
	}

	// Compute MRO path.
	cwd, _ := filepath.Abs(path.Dir(os.Args[0]))
	mroPaths := core.ParseMroPath(cwd)
	if value := os.Getenv("MROPATH"); len(value) > 0 {
		mroPaths = core.ParseMroPath(value)
	}
	mroVersion, _ := core.GetMroVersion(mroPaths)
	core.LogInfo("environ", "MROPATH=%s", core.FormatMroPath(mroPaths))
	core.LogInfo("version", "MRO Version=%s", mroVersion)

	// Compute job manager.
	jobMode := "local"
	if value := opts["--jobmode"]; value != nil {
		jobMode = value.(string)
	}
	core.LogInfo("options", "--jobmode=%s", jobMode)

	// Compute profiling mode.
	profileMode := "disable"
	if value := opts["--profile"]; value != nil {
		profileMode = value.(string)
	}
	core.LogInfo("options", "--profile=%s", profileMode)
	core.VerifyProfileMode(profileMode)

	// Compute stackvars flag.
	stackVars := opts["--stackvars"].(bool)
	core.LogInfo("options", "--stackvars=%v", stackVars)

	// Setup invocation-specific values.
	invocationPath := opts["<call.mro>"].(string)
	ssid := opts["<stagestance_name>"].(string)
	stagestancePath := path.Join(cwd, ssid)
	stepSecs := 1
	vdrMode := "disable"
	zip := false
	skipPreflight := false
	enableMonitor := opts["--monitor"].(bool)
	debug := opts["--debug"].(bool)
	envs := map[string]string{}

	// Validate psid.
	core.DieIf(core.ValidateID(ssid))

	//=========================================================================
	// Configure Martian runtime.
	//=========================================================================
	rt := core.NewRuntimeWithCores(jobMode, vdrMode, profileMode, martianVersion,
<<<<<<< HEAD
		reqCores, reqMem, reqMemPerCore, maxJobs, jobFreqMillis, jobResources,
		fullStageReset, stackVars, zip, skipPreflight, enableMonitor,
		debug, false, "")
=======
		reqCores, reqMem, reqMemPerCore, maxJobs, jobFreqMillis, stackVars, zip,
		skipPreflight, enableMonitor, debug, false, nil)
>>>>>>> 3824b51f
	rt.MroCache.CacheMros(mroPaths)

	// Invoke stagestance.
	data, err := ioutil.ReadFile(invocationPath)
	core.DieIf(err)
	stagestance, err := rt.InvokeStage(string(data), invocationPath, ssid,
		stagestancePath, mroPaths, mroVersion, envs)
	core.DieIf(err)

	// Start writing (including cached entries) to log file.
	core.LogTee(path.Join(stagestancePath, "_log"))

	//=========================================================================
	// Start run loop.
	//=========================================================================
	go func() {
		// Initialize state from metadata
		stagestance.LoadMetadata()
		for {
			// Refresh state on the node.
			stagestance.RefreshState()

			// Check for completion states.
			state := stagestance.GetState()
			if state == "complete" {
				stagestance.PostProcess()
				core.Println("Stage completed, exiting.")
				os.Exit(0)
			}
			if state == "failed" {
				if _, _, errpath, log, kind, err := stagestance.GetFatalError(); kind == "assert" {
					core.Println("\n%s\n", log)
				} else {
					core.Println("\nStage failed, errors written to:\n%s\n\n%s\n",
						errpath, err)
					core.Println("Stage failed, exiting.")
				}
				os.Exit(1)
			}

			// Check job heartbeats.
			stagestance.CheckHeartbeats()

			// Step the node.
			stagestance.Step()

			// Wait for a bit.
			time.Sleep(time.Second * time.Duration(stepSecs))
		}
	}()

	// Let the daemons take over.
	done := make(chan bool)
	<-done
}<|MERGE_RESOLUTION|>--- conflicted
+++ resolved
@@ -168,14 +168,9 @@
 	// Configure Martian runtime.
 	//=========================================================================
 	rt := core.NewRuntimeWithCores(jobMode, vdrMode, profileMode, martianVersion,
-<<<<<<< HEAD
 		reqCores, reqMem, reqMemPerCore, maxJobs, jobFreqMillis, jobResources,
 		fullStageReset, stackVars, zip, skipPreflight, enableMonitor,
-		debug, false, "")
-=======
-		reqCores, reqMem, reqMemPerCore, maxJobs, jobFreqMillis, stackVars, zip,
-		skipPreflight, enableMonitor, debug, false, nil)
->>>>>>> 3824b51f
+		debug, false, "", nil)
 	rt.MroCache.CacheMros(mroPaths)
 
 	// Invoke stagestance.
