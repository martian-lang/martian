//
// Copyright (c) 2014 10X Genomics, Inc. All rights reserved.
//
// Martian runtime. This is where the action happens.
//
package core

import (
	"encoding/json"
	"fmt"
	"io/ioutil"
	"math"
	"os"
	"path"
	"path/filepath"
	"regexp"
	"sort"
	"strconv"
	"strings"
	"sync"
)

//=============================================================================
// Metadata
//=============================================================================
type Metadata struct {
	fqname    string
	path      string
	contents  map[string]bool
	filesPath string
	mutex     *sync.Mutex
}

func NewMetadata(fqname string, p string) *Metadata {
	self := &Metadata{}
	self.fqname = fqname
	self.path = p
	self.contents = map[string]bool{}
	self.filesPath = path.Join(p, "files")
	self.mutex = &sync.Mutex{}
	return self
}

func (self *Metadata) glob() []string {
	paths, _ := filepath.Glob(path.Join(self.path, "_*"))
	return paths
}

func (self *Metadata) enumerateFiles() ([]string, error) {
	return filepath.Glob(path.Join(self.filesPath, "*"))
}

func (self *Metadata) mkdirs() {
	mkdir(self.path)
	mkdir(self.filesPath)
}

func (self *Metadata) getState(name string) (string, bool) {
	if self.exists("errors") {
		return "failed", true
	}
	if self.exists("assert") {
		return "failed", true
	}
	if self.exists("complete") {
		return name + "complete", true
	}
	if self.exists("log") {
		return name + "running", true
	}
	if self.exists("jobinfo") {
		return name + "queued", true
	}
	return "", false
}

func (self *Metadata) cache(name string) {
	self.mutex.Lock()
	self.contents[name] = true
	self.mutex.Unlock()
}

func (self *Metadata) uncache(name string) {
	self.mutex.Lock()
	delete(self.contents, name)
	self.mutex.Unlock()
}

func (self *Metadata) loadCache() {
	paths := self.glob()
	self.mutex.Lock()
	self.contents = map[string]bool{}
	for _, p := range paths {
		self.contents[path.Base(p)[1:]] = true
	}
	self.mutex.Unlock()
}

func (self *Metadata) makePath(name string) string {
	return path.Join(self.path, "_"+name)
}
func (self *Metadata) exists(name string) bool {
	self.mutex.Lock()
	_, ok := self.contents[name]
	self.mutex.Unlock()
	return ok
}
func (self *Metadata) readRaw(name string) string {
	bytes, _ := ioutil.ReadFile(self.makePath(name))
	return string(bytes)
}
func (self *Metadata) read(name string) interface{} {
	var v interface{}
	json.Unmarshal([]byte(self.readRaw(name)), &v)
	return v
}
func (self *Metadata) writeRaw(name string, text string) {
	ioutil.WriteFile(self.makePath(name), []byte(text), 0644)
	self.cache(name)
}
func (self *Metadata) write(name string, object interface{}) {
	bytes, _ := json.MarshalIndent(object, "", "    ")
	self.writeRaw(name, string(bytes))
}
func (self *Metadata) writeTime(name string) {
	self.writeRaw(name, Timestamp())
}
func (self *Metadata) remove(name string) { os.Remove(self.makePath(name)) }

func (self *Metadata) serializeState() interface{} {
	names := []string{}
	self.mutex.Lock()
	for content, _ := range self.contents {
		names = append(names, content)
	}
	self.mutex.Unlock()
	sort.Strings(names)
	return map[string]interface{}{
		"path":  self.path,
		"names": names,
	}
}

func (self *Metadata) serializePerf(numThreads int) *PerfInfo {
	if self.exists("complete") && self.exists("jobinfo") {
		data := self.readRaw("jobinfo")

		var jobInfo *JobInfo
		if err := json.Unmarshal([]byte(data), &jobInfo); err == nil {
			fpaths, _ := self.enumerateFiles()
			return reduceJobInfo(jobInfo, fpaths, numThreads)
		}
	}
	return nil
}

//=============================================================================
// Binding
//=============================================================================
type Binding struct {
	node       *Node
	id         string
	tname      string
	sweep      bool
	waiting    bool
	valexp     string
	mode       string
	parentNode Nodable
	boundNode  Nodable
	output     string
	value      interface{}
}

func newBinding(node *Node, bindStm *BindStm, returnBinding bool) *Binding {
	self := &Binding{}
	self.node = node
	self.id = bindStm.id
	self.tname = bindStm.tname
	self.sweep = bindStm.sweep
	self.waiting = false
	switch valueExp := bindStm.exp.(type) {
	case *RefExp:
		if valueExp.kind == "self" {
			var parentBinding *Binding
			if returnBinding {
				parentBinding = self.node.argbindings[valueExp.id]
			} else {
				parentBinding = self.node.parent.getNode().argbindings[valueExp.id]
			}
			if parentBinding != nil {
				self.node = parentBinding.node
				self.tname = parentBinding.tname
				self.sweep = parentBinding.sweep
				self.waiting = parentBinding.waiting
				self.mode = parentBinding.mode
				self.parentNode = parentBinding.parentNode
				self.boundNode = parentBinding.boundNode
				self.output = parentBinding.output
				self.value = parentBinding.value
			}
			self.id = bindStm.id
			self.valexp = "self." + valueExp.id
		} else if valueExp.kind == "call" {
			if returnBinding {
				self.parentNode = self.node.subnodes[valueExp.id]
				self.boundNode, self.output, self.mode, self.value = self.node.findBoundNode(
					valueExp.id, valueExp.outputId, "reference", nil)
			} else {
				self.parentNode = self.node.parent.getNode().subnodes[valueExp.id]
				self.boundNode, self.output, self.mode, self.value = self.node.parent.getNode().findBoundNode(
					valueExp.id, valueExp.outputId, "reference", nil)
			}
			if valueExp.outputId == "default" {
				self.valexp = valueExp.id
			} else {
				self.valexp = valueExp.id + "." + valueExp.outputId
			}
		}
	case *ValExp:
		self.mode = "value"
		self.parentNode = node
		self.boundNode = node
		self.value = expToInterface(bindStm.exp)
	}
	return self
}

func NewBinding(node *Node, bindStm *BindStm) *Binding {
	return newBinding(node, bindStm, false)
}

func NewReturnBinding(node *Node, bindStm *BindStm) *Binding {
	return newBinding(node, bindStm, true)
}

func expToInterface(exp Exp) interface{} {
	// Convert tree of Exps into a tree of interface{}s.
	valExp, ok := exp.(*ValExp)
	if !ok {
		return nil
	}
	if valExp.kind == "array" {
		varray := []interface{}{}
		for _, exp := range valExp.value.([]Exp) {
			varray = append(varray, expToInterface(exp))
		}
		return varray
	} else if valExp.kind == "map" {
		vmap := map[string]interface{}{}
		for k, exp := range valExp.value.(map[string]Exp) {
			vmap[k] = expToInterface(exp)
		}
		return vmap
	} else {
		return valExp.value
	}
}

func (self *Binding) resolve(argPermute map[string]interface{}) interface{} {
	self.waiting = false
	if self.mode == "value" {
		if argPermute == nil {
			// In this case we want to get the raw value, which might be a sweep array.
			return self.value
		}
		// Replace literal sweep ranges with specific permuted argument values.
		if self.sweep {
			return argPermute[self.id]
		} else {
			return self.value
		}
	}
	if argPermute == nil {
		return nil
	}
	if self.boundNode != nil {
		matchedFork := self.boundNode.getNode().matchFork(argPermute)
		outputs, ok := matchedFork.metadata.read("outs").(map[string]interface{})
		if ok {
			output, ok := outputs[self.output]
			if ok {
				return output
			}
		}
	}
	self.waiting = true
	return nil
}

func (self *Binding) serializeState(argPermute map[string]interface{}) interface{} {
	var node interface{} = nil
	var matchedFork interface{} = nil
	if self.boundNode != nil {
		node = self.boundNode.getNode().name
		f := self.boundNode.getNode().matchFork(argPermute)
		if f != nil {
			matchedFork = f.index
		}
	}
	return map[string]interface{}{
		"id":          self.id,
		"type":        self.tname,
		"valexp":      self.valexp,
		"mode":        self.mode,
		"output":      self.output,
		"sweep":       self.sweep,
		"node":        node,
		"matchedFork": matchedFork,
		"value":       self.resolve(argPermute),
		"waiting":     self.waiting,
	}
}

// Helpers
func resolveBindings(bindings map[string]*Binding, argPermute map[string]interface{}) map[string]interface{} {
	resolvedBindings := map[string]interface{}{}
	for id, binding := range bindings {
		resolvedBindings[id] = binding.resolve(argPermute)
	}
	return resolvedBindings
}

func makeOutArgs(outParams *Params, filesPath string) map[string]interface{} {
	args := map[string]interface{}{}
	for id, param := range outParams.table {
		if param.getIsFile() {
			args[id] = path.Join(filesPath, param.getId()+"."+param.getTname())
		} else if param.getTname() == "path" {
			args[id] = path.Join(filesPath, param.getId())
		} else {
			args[id] = nil
		}
	}
	return args
}

func dynamicCast(val interface{}, typename string, arrayDim int) bool {
	ret := true
	if arrayDim > 0 {
		arr, ok := val.([]interface{})
		if !ok {
			return false
		}
		for _, v := range arr {
			ret = ret && dynamicCast(v, typename, arrayDim-1)
		}
	} else {
		switch typename {
		case "path":
			fallthrough
		case "file":
			fallthrough
		case "string":
			_, ret = val.(string)
		case "float":
			_, ret = val.(float64)
		case "int":
			var num float64
			num, ret = val.(float64)
			if ret {
				ret = num == math.Trunc(num)
			}
		case "bool":
			_, ret = val.(bool)
		case "map":
			_, ret = val.(map[string]interface{})
		}
	}
	return ret
}

func VerifyVDRMode(vdrMode string) {
	validModes := []string{"rolling", "post", "disable"}
	for _, validMode := range validModes {
		if validMode == vdrMode {
			return
		}
	}
	LogInfo("runtime", "Invalid VDR mode: %s. Valid VDR modes: %s", vdrMode, strings.Join(validModes, ", "))
	os.Exit(1)
}

//=============================================================================
// Chunk
//=============================================================================
type Chunk struct {
	node       *Node
	fork       *Fork
	index      int
	chunkDef   map[string]interface{}
	path       string
	fqname     string
	metadata   *Metadata
	hasBeenRun bool
}

func NewChunk(nodable Nodable, fork *Fork, index int, chunkDef map[string]interface{}) *Chunk {
	self := &Chunk{}
	self.node = nodable.getNode()
	self.fork = fork
	self.index = index
	self.chunkDef = chunkDef
	self.path = path.Join(fork.path, fmt.Sprintf("chnk%d", index))
	self.fqname = fork.fqname + fmt.Sprintf(".chnk%d", index)
	self.metadata = NewMetadata(self.fqname, self.path)
	self.hasBeenRun = false
	if !self.node.split {
		// If we're not splitting, just set the sole chunk's filesPath
		// to the filesPath of the parent fork, to save a pseudo-join copy.
		self.metadata.filesPath = self.fork.metadata.filesPath
	}
	return self
}

func (self *Chunk) mkdirs() {
	self.metadata.mkdirs()
}

func (self *Chunk) getState() string {
	if state, ok := self.metadata.getState(""); ok {
		return state
	} else {
		return "ready"
	}
}

func (self *Chunk) updateState(state string) {
	self.metadata.cache(state)
}

func (self *Chunk) step() {
	if self.getState() != "ready" {
		return
	}

	// Belt and suspenders for not double-submitting a job.
	if self.hasBeenRun {
		return
	} else {
		self.hasBeenRun = true
	}

	threads, memGB := self.node.getJobReqs(self.chunkDef)

	// Resolve input argument bindings and merge in the chunk defs.
	resolvedBindings := resolveBindings(self.node.argbindings, self.fork.argPermute)
	for id, value := range self.chunkDef {
		resolvedBindings[id] = value
	}

	// Write out input and ouput args for the chunk.
	self.metadata.write("args", resolvedBindings)
	self.metadata.write("outs", makeOutArgs(self.node.outparams, self.metadata.filesPath))

	// Run the chunk.
	self.node.runChunk(self.fqname, self.metadata, threads, memGB)
}

func (self *Chunk) serializeState() interface{} {
	return map[string]interface{}{
		"index":    self.index,
		"chunkDef": self.chunkDef,
		"state":    self.getState(),
		"metadata": self.metadata.serializeState(),
	}
}

func (self *Chunk) serializePerf() (interface{}, *PerfInfo) {
	numThreads := 1
	if v, ok := self.chunkDef["__threads"].(float64); ok {
		numThreads = int(v)
	}
	stats := self.metadata.serializePerf(numThreads)
	return map[string]interface{}{
		"index":       self.index,
		"chunk_stats": stats,
	}, stats
}

//=============================================================================
// Fork
//=============================================================================
type Fork struct {
	node           *Node
	index          int
	path           string
	fqname         string
	metadata       *Metadata
	split_metadata *Metadata
	join_metadata  *Metadata
	subforks       []*Fork
	chunks         []*Chunk
	split_has_run  bool
	join_has_run   bool
	argPermute     map[string]interface{}
	stageDefs      *StageDefs
}

func NewFork(nodable Nodable, index int, argPermute map[string]interface{}) *Fork {
	self := &Fork{}
	self.node = nodable.getNode()
	self.index = index
	self.path = path.Join(self.node.path, fmt.Sprintf("fork%d", index))
	self.fqname = self.node.fqname + fmt.Sprintf(".fork%d", index)
	self.metadata = NewMetadata(self.fqname, self.path)
	self.split_metadata = NewMetadata(self.fqname+".split", path.Join(self.path, "split"))
	self.join_metadata = NewMetadata(self.fqname+".join", path.Join(self.path, "join"))
	self.argPermute = argPermute
	self.split_has_run = false
	self.join_has_run = false
	self.subforks = []*Fork{}
	self.chunks = []*Chunk{}
	if err := json.Unmarshal([]byte(self.split_metadata.readRaw("stage_defs")), &self.stageDefs); err == nil {
		for i, chunkDef := range self.stageDefs.ChunkDefs {
			chunk := NewChunk(self.node, self, i, chunkDef)
			self.chunks = append(self.chunks, chunk)
		}
	}
	return self
}

func (self *Fork) reset() {
	self.chunks = []*Chunk{}
	self.split_has_run = false
	self.join_has_run = false
}

func (self *Fork) collectMetadatas() []*Metadata {
	metadatas := []*Metadata{self.metadata, self.split_metadata, self.join_metadata}
	for _, chunk := range self.chunks {
		metadatas = append(metadatas, chunk.metadata)
	}
	return metadatas
}

func (self *Fork) mkdirs() {
	self.metadata.mkdirs()
	self.split_metadata.mkdirs()
	self.join_metadata.mkdirs()

	for _, chunk := range self.chunks {
		chunk.mkdirs()
	}
}

func (self *Fork) verifyOutput() (bool, string) {
	outparams := self.node.outparams
	msg := ""
	ret := true
	if len(outparams.list) > 0 {
		outputs := self.metadata.read("outs").(map[string]interface{})
		for _, param := range outparams.table {
			val, ok := outputs[param.getId()]
			if !ok {
				msg += fmt.Sprintf("Fork did not return parameter '%s'\n", param.getId())
				ret = false
				continue
			}
			if val == nil {
				// Allow for null output parameters
				continue
			}
			if !dynamicCast(val, param.getTname(), param.getArrayDim()) {
				msg += fmt.Sprintf("Fork returned %s parameter '%s' with incorrect type\n", param.getTname(), param.getId())
				ret = false
			}
		}
	}
	return ret, msg
}

func (self *Fork) getState() string {
	if state, _ := self.metadata.getState(""); state == "failed" {
		return "failed"
	}
	if state, _ := self.metadata.getState(""); state == "complete" {
		return "complete"
	}
	if state, ok := self.join_metadata.getState("join_"); ok {
		return state
	}
	if len(self.chunks) > 0 {
		// If any chunks have failed, we're failed.
		for _, chunk := range self.chunks {
			if chunk.getState() == "failed" {
				return "failed"
			}
		}
		// If every chunk is complete, we're complete.
		every := true
		for _, chunk := range self.chunks {
			if chunk.getState() != "complete" {
				every = false
				break
			}
		}
		if every {
			return "chunks_complete"
		}
		// If every chunk is queued, running, or complete, we're complete.
		every = true
		runningStates := map[string]bool{"queued": true, "running": true, "complete": true}
		for _, chunk := range self.chunks {
			if _, ok := runningStates[chunk.getState()]; !ok {
				every = false
				break
			}
		}
		if every {
			return "chunks_running"
		}
	}
	if state, ok := self.split_metadata.getState("split_"); ok {
		return state
	}
	return "ready"
}

func (self *Fork) updateState(state string) {
	if strings.HasPrefix(state, "split_") {
		self.split_metadata.cache(strings.TrimPrefix(state, "split_"))
	} else if strings.HasPrefix(state, "join_") {
		self.join_metadata.cache(strings.TrimPrefix(state, "join_"))
	} else {
		self.metadata.cache(state)
	}
}

func (self *Fork) getChunk(index int) *Chunk {
	if index < len(self.chunks) {
		return self.chunks[index]
	}
	return nil
}

type StageDefs struct {
	ChunkDefs []map[string]interface{} `json:"chunks"`
	JoinDef   map[string]interface{}   `json:"join"`
}

func (self *Fork) step() {
	if self.node.kind == "stage" {
		state := self.getState()
		if !strings.HasSuffix(state, "_running") && !strings.HasSuffix(state, "_queued") {
			statePad := strings.Repeat(" ", int(math.Max(0, float64(15-len(state)))))
			msg := fmt.Sprintf("(%s)%s %s", state, statePad, self.node.fqname)
			if self.node.preflight {
				LogInfo("runtime", msg)
			} else {
				PrintInfo("runtime", msg)
			}
		}

		if state == "ready" {
			self.split_metadata.write("args", resolveBindings(self.node.argbindings, self.argPermute))
			if self.node.split {
				if !self.split_has_run {
					self.split_has_run = true
					// Default memory to -1 for no limit.
					self.node.runSplit(self.fqname, self.split_metadata)
				}
			} else {
				// Initialize stage defs with one chunk
				stageDefs := &StageDefs{ChunkDefs: []map[string]interface{}{}}
				stageDefs.ChunkDefs = append(stageDefs.ChunkDefs, map[string]interface{}{})
				self.split_metadata.write("stage_defs", stageDefs)
				self.split_metadata.writeTime("complete")
			}
		} else if state == "split_complete" {
			if err := json.Unmarshal([]byte(self.split_metadata.readRaw("stage_defs")), &self.stageDefs); err != nil {
				self.split_metadata.writeRaw("errors",
					"The split method must return a dictionary {'chunks': [chunk def dicts], 'join': join def dict} but did not.\n")
			} else {
				if len(self.chunks) == 0 {
					for i, chunkDef := range self.stageDefs.ChunkDefs {
						chunk := NewChunk(self.node, self, i, chunkDef)
						self.chunks = append(self.chunks, chunk)
						chunk.mkdirs()
					}
				}
				for _, chunk := range self.chunks {
					chunk.step()
				}
			}
		} else if state == "chunks_complete" {
			threads, memGB := self.node.getJobReqs(self.stageDefs.JoinDef)
			resolvedBindings := resolveBindings(self.node.argbindings, self.argPermute)
			for id, value := range self.stageDefs.JoinDef {
				resolvedBindings[id] = value
			}
			self.join_metadata.write("args", resolvedBindings)
			self.join_metadata.write("chunk_defs", self.stageDefs.ChunkDefs)
			if self.node.split {
				chunkOuts := []interface{}{}
				for _, chunk := range self.chunks {
					outs := chunk.metadata.read("outs")
					chunkOuts = append(chunkOuts, outs)
				}
				self.join_metadata.write("chunk_outs", chunkOuts)
				self.join_metadata.write("outs", makeOutArgs(self.node.outparams, self.metadata.filesPath))
				if !self.join_has_run {
					self.join_has_run = true
					self.node.runJoin(self.fqname, self.join_metadata, threads, memGB)
				}
			} else {
				self.join_metadata.write("outs", self.chunks[0].metadata.read("outs"))
				self.join_metadata.writeTime("complete")
			}
		} else if state == "join_complete" {
			self.metadata.write("outs", self.join_metadata.read("outs"))
			if ok, msg := self.verifyOutput(); ok {
				self.metadata.writeTime("complete")
			} else {
				self.metadata.writeRaw("errors", msg)
			}
		}

	} else if self.node.kind == "pipeline" {
		self.metadata.write("outs", resolveBindings(self.node.retbindings, self.argPermute))
		if ok, msg := self.verifyOutput(); ok {
			self.metadata.writeTime("complete")
		} else {
			self.metadata.writeRaw("errors", msg)
		}
	}
}

func (self *Fork) getVdrKillReport() (*VDRKillReport, bool) {
	killReport := &VDRKillReport{}
	ok := false
	if self.metadata.exists("vdrkill") {
		data := self.metadata.readRaw("vdrkill")
		if err := json.Unmarshal([]byte(data), &killReport); err == nil {
			ok = true
		}
	}
	return killReport, ok
}

func (self *Fork) vdrKill() *VDRKillReport {
	killReport := &VDRKillReport{}
	if self.node.rt.vdrMode == "disable" {
		return killReport
	}
	if killReport, ok := self.getVdrKillReport(); ok {
		return killReport
	}

	killPaths := []string{}
	// For volatile nodes, kill fork-level files.
	if self.node.volatile {
		if paths, err := self.metadata.enumerateFiles(); err == nil {
			killPaths = append(killPaths, paths...)
		}
		if paths, err := self.split_metadata.enumerateFiles(); err == nil {
			killPaths = append(killPaths, paths...)
		}
		if paths, err := self.join_metadata.enumerateFiles(); err == nil {
			killPaths = append(killPaths, paths...)
		}
	}
	// If the node splits, kill chunk-level files.
	// Must check for split here, otherwise we'll end up deleting
	// output files of non-volatile nodes because single-chunk nodes
	// get their output redirected to the one chunk's files path.
	if self.node.split {
		for _, chunk := range self.chunks {
			if paths, err := chunk.metadata.enumerateFiles(); err == nil {
				killPaths = append(killPaths, paths...)
			}
		}
	}
	// Actually delete the paths.
	for _, p := range killPaths {
		filepath.Walk(p, func(_ string, info os.FileInfo, err error) error {
			if err == nil {
				killReport.Size += uint64(info.Size())
				killReport.Count++
			} else {
				killReport.Errors = append(killReport.Errors, err.Error())
			}
			return nil
		})
		killReport.Paths = append(killReport.Paths, p)
		os.RemoveAll(p)
	}
	self.metadata.write("vdrkill", killReport)
	return killReport
}

func (self *Fork) postProcess(outsPath string) {
	params := self.node.outparams.table

	if len(params) == 0 {
		return
	}

	if len(self.node.forks) > 1 {
		outsPath = path.Join(outsPath, fmt.Sprintf("fork%d", self.index))
		Log("\nOutput (fork%d):\n", self.index)
	} else {
		Log("\nOutput:\n")
	}

	outs := map[string]interface{}{}
	if data := self.metadata.read("outs"); data != nil {
		if v, ok := data.(map[string]interface{}); ok {
			outs = v
		}
	}

	for id, param := range params {
		value, ok := outs[id]
		if ok && value != nil {
			if param.getIsFile() || param.getTname() == "path" {
				if filePath, ok := value.(string); ok {
					if _, err := os.Stat(filePath); err == nil {
						mkdirAll(outsPath)
						newValue := path.Join(outsPath, id)
						if param.getTname() != "path" {
							newValue += "." + param.getTname()
						}
						os.Symlink(filePath, newValue)
						value = newValue
					}
				}
			}
		} else {
			value = "null"
		}
		key := param.getHelp()
		if len(key) == 0 {
			key = param.getId()
		}
		Log("- %s: %v\n", key, value)
	}
	Log("\n")

	if alarms := self.getAlarms(); len(alarms) > 0 {
		if len(self.node.forks) > 1 {
			Log("\nAlarms (fork%d):\n", self.index)
		} else {
			Log("\nAlarms:\n")
		}
		Log(alarms + "\n")
	}
}

func (self *Fork) getAlarms() string {
	alarms := ""
	for _, metadata := range self.collectMetadatas() {
		if !metadata.exists("alarm") {
			continue
		}
		alarms += metadata.readRaw("alarm")
	}
	for _, subfork := range self.subforks {
		alarms += subfork.getAlarms()
	}
	return alarms
}

func (self *Fork) serializeState() interface{} {
	argbindings := []interface{}{}
	for _, argbinding := range self.node.argbindingList {
		argbindings = append(argbindings, argbinding.serializeState(self.argPermute))
	}
	retbindings := []interface{}{}
	for _, retbinding := range self.node.retbindingList {
		retbindings = append(retbindings, retbinding.serializeState(self.argPermute))
	}
	bindings := map[string]interface{}{
		"Argument": argbindings,
		"Return":   retbindings,
	}
	chunks := []interface{}{}
	for _, chunk := range self.chunks {
		chunks = append(chunks, chunk.serializeState())
	}
	return map[string]interface{}{
		"index":          self.index,
		"argPermute":     self.argPermute,
		"state":          self.getState(),
		"metadata":       self.metadata.serializeState(),
		"split_metadata": self.split_metadata.serializeState(),
		"join_metadata":  self.join_metadata.serializeState(),
		"chunks":         chunks,
		"bindings":       bindings,
	}
}

func (self *Fork) getStages() []map[string]interface{} {
	stages := []map[string]interface{}{}
	for _, subfork := range self.subforks {
		stages = append(stages, subfork.getStages()...)
	}
	if self.node.kind == "stage" {
		stages = append(stages, map[string]interface{}{
			"name":   self.node.name,
			"fqname": self.node.fqname,
			"forki":  self.index,
		})
	}
	return stages
}

func (self *Fork) serializePerf() (interface{}, *PerfInfo, *VDRKillReport) {
	chunks := []interface{}{}
	stats := []*PerfInfo{}

	for _, chunk := range self.chunks {
		chunkSer, chunkStats := chunk.serializePerf()
		chunks = append(chunks, chunkSer)
		if chunkStats != nil {
			stats = append(stats, chunkStats)
		}
	}
	numThreads := 1
	splitStats := self.split_metadata.serializePerf(numThreads)
	joinStats := self.join_metadata.serializePerf(numThreads)
	if splitStats != nil {
		stats = append(stats, splitStats)
	}
	if joinStats != nil {
		stats = append(stats, joinStats)
	}

	killReport, _ := self.getVdrKillReport()
	killReports := []*VDRKillReport{killReport}
	for _, subfork := range self.subforks {
		_, subforkStats, subforkKillReport := subfork.serializePerf()
		stats = append(stats, subforkStats)
		killReports = append(killReports, subforkKillReport)
	}
	killReport = mergeVDRKillReports(killReports)

	forkStats := &PerfInfo{}
	if len(stats) > 0 {
		forkStats = computeStats(stats, killReport)
	}
	return map[string]interface{}{
		"stages":      self.getStages(),
		"index":       self.index,
		"chunks":      chunks,
		"split_stats": splitStats,
		"join_stats":  joinStats,
		"fork_stats":  forkStats,
	}, forkStats, killReport
}

//=============================================================================
// Node
//=============================================================================
type Nodable interface {
	getNode() *Node
}

type Node struct {
	parent         Nodable
	rt             *Runtime
	kind           string
	name           string
	fqname         string
	path           string
	metadata       *Metadata
	outparams      *Params
	argbindings    map[string]*Binding
	argbindingList []*Binding // for stable ordering
	retbindings    map[string]*Binding
	retbindingList []*Binding // for stable ordering
	sweepbindings  []*Binding
	subnodes       map[string]Nodable
	prenodes       map[string]Nodable
	directPrenodes []Nodable
	postnodes      map[string]Nodable
	frontierNodes  map[string]Nodable
	forks          []*Fork
	split          bool
	state          string
	volatile       bool
	local          bool
	preflight      bool
	stagecodeLang  string
	stagecodeCmd   string
	journalPath    string
	tmpPath        string
}

func (self *Node) getNode() *Node { return self }

func NewNode(parent Nodable, kind string, callStm *CallStm, callables *Callables) *Node {
	self := &Node{}
	self.parent = parent

	self.rt = parent.getNode().rt
	self.kind = kind
	self.name = callStm.id
	self.fqname = parent.getNode().fqname + "." + self.name
	self.path = path.Join(parent.getNode().path, self.name)
	self.journalPath = parent.getNode().journalPath
	self.tmpPath = parent.getNode().tmpPath
	self.metadata = NewMetadata(self.fqname, self.path)
	self.volatile = callStm.modifiers.volatile
	self.local = callStm.modifiers.local
	self.preflight = callStm.modifiers.preflight

	self.outparams = callables.table[self.name].getOutParams()
	self.argbindings = map[string]*Binding{}
	self.argbindingList = []*Binding{}
	self.retbindings = map[string]*Binding{}
	self.retbindingList = []*Binding{}
	self.subnodes = map[string]Nodable{}
	self.prenodes = map[string]Nodable{}
	self.directPrenodes = []Nodable{}
	self.postnodes = map[string]Nodable{}
	self.frontierNodes = parent.getNode().frontierNodes

	for id, bindStm := range callStm.bindings.table {
		binding := NewBinding(self, bindStm)
		self.argbindings[id] = binding
		self.argbindingList = append(self.argbindingList, binding)
	}
	for _, binding := range self.argbindingList {
		if binding.mode == "reference" && binding.boundNode != nil {
			prenode := binding.boundNode
			self.prenodes[prenode.getNode().fqname] = prenode
			self.directPrenodes = append(self.directPrenodes, binding.parentNode)

			prenode.getNode().postnodes[self.fqname] = self
		}
	}
	// Do not set state = getState here, or else nodes will wrongly report
	// complete before the first refreshMetadata call
	return self
}

//
// Folder construction
//
func (self *Node) mkdirs() {
	mkdirAll(self.path)
	mkdir(self.journalPath)
	mkdir(self.tmpPath)

	var wg sync.WaitGroup
	for _, fork := range self.forks {
		wg.Add(1)
		go func(f *Fork) {
			f.mkdirs()
			wg.Done()
		}(fork)
	}
	wg.Wait()
}

//
// Sweep management
//
func (self *Node) buildForks(bindings map[string]*Binding) {
	// Use a map to uniquify bindings by id.
	bindingTable := map[string]*Binding{}

	// Add local sweep bindings.
	for _, binding := range bindings {
		if binding.sweep {
			bindingTable[binding.id] = binding
		}
	}
	// Add upstream sweep bindings (from prenodes).
	for _, prenode := range self.prenodes {
		for _, binding := range prenode.getNode().sweepbindings {
			bindingTable[binding.id] = binding
		}
	}

	for _, binding := range bindingTable {
		self.sweepbindings = append(self.sweepbindings, binding)
	}

	// Add all unique bindings to self.sweepbindings.
	paramIds := []string{}
	argRanges := []interface{}{}
	for _, binding := range self.sweepbindings {
		//  self.sweepbindings = append(self.sweepbindings, binding)
		paramIds = append(paramIds, binding.id)
		argRanges = append(argRanges, binding.resolve(nil))
	}

	// Build out argument permutations.
	for i, valPermute := range cartesianProduct(argRanges) {
		argPermute := map[string]interface{}{}
		for j, paramId := range paramIds {
			argPermute[paramId] = valPermute.([]interface{})[j]
		}
		self.forks = append(self.forks, NewFork(self, i, argPermute))
	}

	for _, fork := range self.forks {
		for _, subnode := range self.subnodes {
			matchedFork := subnode.getNode().matchFork(fork.argPermute)
			fork.subforks = append(fork.subforks, matchedFork)
		}
	}
}

func (self *Node) matchFork(targetArgPermute map[string]interface{}) *Fork {
	if targetArgPermute == nil {
		return nil
	}
	for _, fork := range self.forks {
		every := true
		for paramId, argValue := range fork.argPermute {
			if targetArgPermute[paramId] != argValue {
				every = false
				break
			}
		}
		if every {
			return fork
		}
	}
	return nil
}

//
// Subnode management
//
func (self *Node) setPrenode(prenode Nodable) {
	for _, subnode := range self.subnodes {
		subnode.getNode().setPrenode(prenode)
	}
	self.prenodes[prenode.getNode().fqname] = prenode
	prenode.getNode().postnodes[self.fqname] = self
}

func (self *Node) findBoundNode(id string, outputId string, mode string,
	value interface{}) (Nodable, string, string, interface{}) {
	if self.kind == "pipeline" {
		subnode := self.subnodes[id]
		for _, binding := range subnode.getNode().retbindings {
			if binding.id == outputId {
				return binding.boundNode, binding.output, binding.mode, binding.value
			}
		}
		return subnode, outputId, mode, value
	}
	return self, outputId, mode, value
}

func (self *Node) addFrontierNode(node Nodable) {
	self.frontierNodes[node.getNode().fqname] = node
}

func (self *Node) removeFrontierNode(node Nodable) {
	delete(self.frontierNodes, node.getNode().fqname)
}

func (self *Node) getFrontierNodes() []*Node {
	frontierNodes := []*Node{}
	for _, node := range self.frontierNodes {
		frontierNodes = append(frontierNodes, node.getNode())
	}
	return frontierNodes
}

func (self *Node) allNodes() []*Node {
	all := []*Node{self}

	// Enumerate and sort the keys in subnodes first.
	// This ensures a stable chirality for the dag UI.
	ids := []string{}
	for id, _ := range self.subnodes {
		ids = append(ids, id)
	}
	sort.Strings(ids)

	// Build a list of all subnodes.
	for _, id := range ids {
		subnode := self.subnodes[id]
		all = append(all, subnode.getNode().allNodes()...)
	}
	return all
}

func (self *Node) find(fqname string) *Node {
	if self.fqname == fqname {
		return self
	}
	for _, subnode := range self.subnodes {
		node := subnode.getNode().find(fqname)
		if node != nil {
			return node
		}
	}
	return nil
}

//
// State management
//
func (self *Node) collectMetadatas() []*Metadata {
	metadatas := []*Metadata{self.metadata}
	for _, fork := range self.forks {
		metadatas = append(metadatas, fork.collectMetadatas()...)
	}
	return metadatas
}

func (self *Node) loadMetadata() {
	metadatas := self.collectMetadatas()
	for _, metadata := range metadatas {
		metadata.loadCache()
	}
	self.state = self.getState()
	self.addFrontierNode(self)
}

func (self *Node) getFork(index int) *Fork {
	if index < len(self.forks) {
		return self.forks[index]
	}
	return nil
}

func (self *Node) getState() string {
	// If every fork is complete, we're complete.
	complete := true
	for _, fork := range self.forks {
		if fork.getState() != "complete" {
			complete = false
			break
		}
	}
	if complete {
		return "complete"
	}
	// If any fork is failed, we're failed.
	for _, fork := range self.forks {
		if fork.getState() == "failed" {
			return "failed"
		}
	}
	// If any prenode is not complete, we're waiting.
	for _, prenode := range self.prenodes {
		if prenode.getNode().getState() != "complete" {
			return "waiting"
		}
	}
	// Otherwise we're running.
	return "running"
}

func (self *Node) reset() error {
	PrintInfo("runtime", "(reset)           %s", self.fqname)

	// Blow away the entire stage node.
	if err := os.RemoveAll(self.path); err != nil {
		PrintInfo("runtime", "mrp cannot reset the stage because its folder contents could not be deleted. Error was:\n\n%s\n\nPlease resolve the error in order to continue running the pipeline.", err.Error())
		return err
	}
	// Remove all related files from journal directory.
	if files, err := filepath.Glob(path.Join(self.journalPath, self.fqname+"*")); err == nil {
		for _, file := range files {
			os.Remove(file)
		}
	}

	// Clear chunks in the forks so they can be rebuilt on split.
	for _, fork := range self.forks {
		fork.reset()
	}

	// Create stage node directories.
	self.mkdirs()

	// Load the metadata.
	self.loadMetadata()

	return nil
}

func (self *Node) resetJobMonitors() {
	for _, metadata := range self.collectMetadatas() {
		state, _ := metadata.getState("")
		if state == "running" || state == "queued" {
			self.rt.JobManager.MonitorJob(metadata)
		}
	}
}

func (self *Node) postProcess() {
	os.RemoveAll(self.journalPath)
	os.RemoveAll(self.tmpPath)

	pipestanceOutsPath := path.Join(self.parent.getNode().path, "outs")
	for _, fork := range self.forks {
		fork.postProcess(pipestanceOutsPath)
	}
}

func (self *Node) getFatalError() (string, string, string, string, []string) {
	for _, metadata := range self.collectMetadatas() {
		if state, _ := metadata.getState(""); state != "failed" {
			continue
		}
		if metadata.exists("errors") {
			errlog := metadata.readRaw("errors")
			summary := "<none>"
			if self.stagecodeLang == "Python" {
				errlines := strings.Split(errlog, "\n")
				if len(errlines) >= 2 {
					summary = errlines[len(errlines)-2]
				}
			}
			errpaths := []string{
				metadata.makePath("errors"),
				metadata.makePath("stdout"),
				metadata.makePath("stderr"),
			}
			if self.rt.enableStackVars {
				errpaths = append(errpaths, metadata.makePath("stackvars"))
			}
			return metadata.fqname, summary, errlog, "errors", errpaths
		}
		if metadata.exists("assert") {
			assertlog := metadata.readRaw("assert")
			summary := "<none>"
			assertlines := strings.Split(assertlog, "\n")
			if len(assertlines) >= 1 {
				summary = assertlines[len(assertlines)-1]
			}
			return metadata.fqname, summary, assertlog, "assert", []string{
				metadata.makePath("assert"),
			}
		}
	}
	return "", "", "", "", []string{}
}

func (self *Node) step() {
	if self.state == "running" {
		for _, fork := range self.forks {
			fork.step()
		}
	}
	previousState := self.state
	self.state = self.getState()
	switch self.state {
	case "failed":
		self.addFrontierNode(self)
	case "running":
		if self.state != previousState {
			self.mkdirs()
		}
		self.addFrontierNode(self)
	case "complete":
		if self.rt.vdrMode == "rolling" {
			for _, node := range self.prenodes {
				node.getNode().vdrKill()
			}
			self.vdrKill()
		}
		for _, node := range self.postnodes {
			self.addFrontierNode(node)
		}
		self.removeFrontierNode(self)
	case "waiting":
		self.removeFrontierNode(self)
	}
}

func (self *Node) parseRunFilename(fqname string) (string, int, int, string) {
	r := regexp.MustCompile("(.*)\\.fork(\\d+)\\.chnk(\\d+)\\.(.*)$")
	if match := r.FindStringSubmatch(fqname); match != nil {
		forkIndex, _ := strconv.Atoi(match[2])
		chunkIndex, _ := strconv.Atoi(match[3])
		return match[1], forkIndex, chunkIndex, match[4]
	}
	r = regexp.MustCompile("(.*)\\.fork(\\d+)\\.(.*)$")
	if match := r.FindStringSubmatch(fqname); match != nil {
		forkIndex, _ := strconv.Atoi(match[2])
		return match[1], forkIndex, -1, match[3]
	}
	return "", -1, -1, ""
}

func (self *Node) refreshState() {
	files, _ := filepath.Glob(path.Join(self.journalPath, "*"))
	for _, file := range files {
		filename := path.Base(file)
		if strings.HasSuffix(filename, ".tmp") {
			continue
		}

		fqname, forkIndex, chunkIndex, state := self.parseRunFilename(filename)
		if node := self.find(fqname); node != nil {
			if fork := node.getFork(forkIndex); fork != nil {
				if chunkIndex >= 0 {
					if chunk := fork.getChunk(chunkIndex); chunk != nil {
						chunk.updateState(state)
					}
				} else {
					fork.updateState(state)
				}
			}
		}
		os.Remove(file)
	}
}

//
// VDR
//
type VDRKillReport struct {
	Count  uint     `json:"count"`
	Size   uint64   `json:"size"`
	Paths  []string `json:"paths"`
	Errors []string `json:"errors"`
}

func mergeVDRKillReports(killReports []*VDRKillReport) *VDRKillReport {
	allKillReport := &VDRKillReport{}
	for _, killReport := range killReports {
		allKillReport.Size += killReport.Size
		allKillReport.Count += killReport.Count
		allKillReport.Errors = append(allKillReport.Errors, killReport.Errors...)
		allKillReport.Paths = append(allKillReport.Paths, killReport.Paths...)
	}
	return allKillReport
}

func (self *Node) vdrKill() *VDRKillReport {
	killReports := []*VDRKillReport{}
	every := true
	for _, node := range self.postnodes {
		if node.getNode().state != "complete" {
			every = false
		}
	}
	if every {
		for _, fork := range self.forks {
			killReports = append(killReports, fork.vdrKill())
		}
	}
	return mergeVDRKillReports(killReports)
}

//
// Serialization
//
func (self *Node) serializeState() interface{} {
	sweepbindings := []interface{}{}
	for _, sweepbinding := range self.sweepbindings {
		sweepbindings = append(sweepbindings, sweepbinding.serializeState(nil))
	}
	forks := []interface{}{}
	for _, fork := range self.forks {
		forks = append(forks, fork.serializeState())
	}
	edges := []interface{}{}
	for _, prenode := range self.directPrenodes {
		edges = append(edges, map[string]string{
			"from": prenode.getNode().fqname,
			"to":   self.fqname,
		})
	}
	var err interface{} = nil
	if self.state == "failed" {
		fqname, summary, log, _, errpaths := self.getFatalError()
		errpath := ""
		if len(errpaths) > 0 {
			errpath = errpaths[0]
		}
		err = map[string]string{
			"fqname":  fqname,
			"path":    errpath,
			"summary": summary,
			"log":     log,
		}
	}
	return map[string]interface{}{
		"name":          self.name,
		"fqname":        self.fqname,
		"type":          self.kind,
		"path":          self.path,
		"state":         self.state,
		"metadata":      self.metadata.serializeState(),
		"sweepbindings": sweepbindings,
		"forks":         forks,
		"edges":         edges,
		"stagecodeLang": self.stagecodeLang,
		"stagecodeCmd":  self.stagecodeCmd,
		"error":         err,
	}
}

func (self *Node) serializePerf() interface{} {
	forks := []interface{}{}
	for _, fork := range self.forks {
		forkSer, _, _ := fork.serializePerf()
		forks = append(forks, forkSer)
	}
	return map[string]interface{}{
		"name":   self.name,
		"fqname": self.fqname,
		"type":   self.kind,
		"forks":  forks,
	}
}

//=============================================================================
// Job Runners
//=============================================================================
func (self *Node) getJobReqs(jobDef map[string]interface{}) (int, int) {
	threads := -1
	if v, ok := jobDef["__threads"].(float64); ok {
		threads = int(v)

		// In local mode, cap to the job manager's max cores.
		// It is not sufficient for the job manager to do the capping downstream.
		// We rewrite the chunkDef here to inform the chunk it should use less
		// concurrency.
		if self.rt.jobMode == "local" {
			maxCores := self.rt.JobManager.GetMaxCores()
			if threads > maxCores {
				threads = maxCores
			}
			jobDef["__threads"] = threads
		}
	}

	// Default to -1 to impose no limit (no flag will be passed to SGE).
	// The local mode job manager will convert -1 to 1 downstream.
	memGB := -1
	if v, ok := jobDef["__mem_gb"].(float64); ok {
		memGB = int(v)

		if self.rt.jobMode == "local" {
			maxMemGB := self.rt.JobManager.GetMaxMemGB()
			if memGB > maxMemGB {
				memGB = maxMemGB
			}
			jobDef["__mem_gb"] = memGB
		}
	}
	return threads, memGB
}

func (self *Node) runSplit(fqname string, metadata *Metadata) {
	self.runJob("split", fqname, metadata, -1, -1)
}

func (self *Node) runJoin(fqname string, metadata *Metadata, threads int, memGB int) {
	self.runJob("join", fqname, metadata, threads, memGB)
}

func (self *Node) runChunk(fqname string, metadata *Metadata, threads int, memGB int) {
	self.runJob("main", fqname, metadata, threads, memGB)
}

func (self *Node) runJob(shellName string, fqname string, metadata *Metadata,
	threads int, memGB int) {

	// Configure profiling.
	profile := "disable"
	if self.rt.enableProfiling {
		profile = "profile"
	}

	// Configure local variable dumping.
	stackVars := "disable"
	if self.rt.enableStackVars {
		stackVars = "stackvars"
	}

	// Set environment variables
	os.Setenv("TMPDIR", self.tmpPath)
	envs := []string{fmt.Sprintf("TMPDIR=%s", self.tmpPath)}

	// Construct path to the shell.
	shellCmd := ""
	argv := []string{}
	stagecodeParts := strings.Split(self.stagecodeCmd, " ")
	runFile := path.Join(self.journalPath, fqname)

	switch self.stagecodeLang {
	case "Python":
		shellCmd = path.Join(self.rt.adaptersPath, "python", shellName+".py")
		argv = append(stagecodeParts, metadata.path, metadata.filesPath, runFile, profile, stackVars)
	case "Executable":
		shellCmd = stagecodeParts[0]
		argv = append(stagecodeParts[1:], shellName, metadata.path, metadata.filesPath, runFile, profile, stackVars)
	default:
		panic(fmt.Sprintf("Unknown stage code language: %s", self.stagecodeLang))
	}

	// Log the job run.
	jobMode := self.rt.jobMode
	jobManager := self.rt.JobManager
	if self.local {
		jobMode = "local"
		jobManager = self.rt.LocalJobManager
	}
	padding := strings.Repeat(" ", int(math.Max(0, float64(10-len(jobMode)))))
	msg := fmt.Sprintf("(run:%s) %s %s.%s", jobMode, padding, fqname, shellName)
	if self.preflight {
		LogInfo("runtime", msg)
	} else {
		PrintInfo("runtime", msg)
	}

	EnterCriticalSection()
	metadata.write("jobinfo", map[string]interface{}{"name": fqname, "type": jobMode})
	jobManager.execJob(shellCmd, argv, envs, metadata, threads, memGB, fqname, shellName)
	ExitCriticalSection()
}

//=============================================================================
// Stagestance
//=============================================================================
type Stagestance struct {
	node *Node
}

func NewStagestance(parent Nodable, callStm *CallStm, callables *Callables) *Stagestance {
	langMap := map[string]string{
		"py":   "Python",
		"exec": "Executable",
	}

	self := &Stagestance{}
	self.node = NewNode(parent, "stage", callStm, callables)
	stage, ok := callables.table[self.node.name].(*Stage)
	if !ok {
		return nil
	}

	stagecodePaths := append([]string{self.node.rt.mroPath}, strings.Split(os.Getenv("PATH"), ":")...)
	stagecodePath, _ := searchPaths(stage.src.path, stagecodePaths)
	self.node.stagecodeCmd = strings.Join(append([]string{stagecodePath}, stage.src.args...), " ")
	if self.node.rt.stest {
		switch stage.src.lang {
		case "py":
			self.node.stagecodeCmd = RelPath(path.Join("..", "adapters", "python", "tester"))
		default:
			panic(fmt.Sprintf("Unsupported stress test language: %s", stage.src.lang))
		}
	}
	self.node.stagecodeLang = langMap[stage.src.lang]
	self.node.split = len(stage.splitParams.list) > 0
	self.node.buildForks(self.node.argbindings)
	return self
}

func (self *Stagestance) getNode() *Node   { return self.node }
func (self *Stagestance) GetState() string { return self.getNode().getState() }
func (self *Stagestance) Step()            { self.getNode().step() }
func (self *Stagestance) RefreshState()    { self.getNode().refreshState() }
func (self *Stagestance) LoadMetadata()    { self.getNode().loadMetadata() }
func (self *Stagestance) PostProcess()     { self.getNode().postProcess() }
func (self *Stagestance) VDRKill() *VDRKillReport {
	return self.getNode().vdrKill()
}
func (self *Stagestance) GetFatalError() (string, string, string, string, []string) {
	return self.getNode().getFatalError()
}

//=============================================================================
// Pipestance
//=============================================================================
type Pipestance struct {
	node      *Node
	invokeSrc string
}

func NewPipestance(parent Nodable, invokeSrc string, callStm *CallStm,
	callables *Callables) *Pipestance {
	self := &Pipestance{}
	self.node = NewNode(parent, "pipeline", callStm, callables)
	self.invokeSrc = invokeSrc

	// Build subcall tree.
	pipeline, ok := callables.table[self.node.name].(*Pipeline)
	if !ok {
		return nil
	}
	var preflightNode Nodable = nil
	for _, subcallStm := range pipeline.calls {
		callable := callables.table[subcallStm.id]
		switch callable.(type) {
		case *Stage:
			self.node.subnodes[subcallStm.id] = NewStagestance(self.node, subcallStm, callables)
		case *Pipeline:
			self.node.subnodes[subcallStm.id] = NewPipestance(self.node, "", subcallStm, callables)
		}
		if self.node.subnodes[subcallStm.id].getNode().preflight {
			preflightNode = self.node.subnodes[subcallStm.id]
		}
	}

	// Also depends on stages bound to return values.
	self.node.retbindings = map[string]*Binding{}
	for id, bindStm := range pipeline.ret.bindings.table {
		binding := NewReturnBinding(self.node, bindStm)
		self.node.retbindings[id] = binding
		self.node.retbindingList = append(self.node.retbindingList, binding)
		if binding.mode == "reference" && binding.boundNode != nil {
			prenode := binding.boundNode
			self.node.prenodes[prenode.getNode().fqname] = prenode
			self.node.directPrenodes = append(self.node.directPrenodes, binding.parentNode)

			prenode.getNode().postnodes[self.node.fqname] = self.node
		}
	}
	// Add preflight dependency if preflight stage exists.
	if preflightNode != nil {
		for _, subnode := range self.node.subnodes {
			if subnode != preflightNode {
				subnode.getNode().setPrenode(preflightNode)
			}
		}
	}

	self.node.buildForks(self.node.retbindings)
	return self
}

func (self *Pipestance) getNode() *Node       { return self.node }
func (self *Pipestance) GetPname() string     { return self.node.name }
func (self *Pipestance) GetPsid() string      { return self.node.parent.getNode().name }
func (self *Pipestance) GetFQName() string    { return self.node.fqname }
func (self *Pipestance) GetInvokeSrc() string { return self.invokeSrc }
func (self *Pipestance) RefreshState()        { self.node.refreshState() }

func (self *Pipestance) LoadMetadata() {
	// We used to make this concurrent but ended up with too many
	// goroutines (Pranav's 96-sample run).
	for _, node := range self.node.allNodes() {
		node.loadMetadata()
	}
	for _, node := range self.node.allNodes() {
		node.state = node.getState()
		if node.state == "running" {
			node.mkdirs()
		}
	}
}

func (self *Pipestance) GetState() string {
	nodes := self.node.getFrontierNodes()
	for _, node := range nodes {
		if node.state == "failed" {
			return "failed"
		}
	}
	for _, node := range nodes {
		if node.state == "running" {
			return "running"
		}
	}
	every := true
	for _, node := range nodes {
		if node.state != "complete" {
			every = false
			break
		}
	}
	if every {
		return "complete"
	}
	return "waiting"
}

func (self *Pipestance) RestartRunningNodes(jobMode string) error {
	self.LoadMetadata()
	nodes := self.node.getFrontierNodes()
	localNodes := []*Node{}
	remoteNodes := []*Node{}
	for _, node := range nodes {
		if node.state == "running" {
			PrintInfo("runtime", "Found orphaned stage: %s", node.fqname)
			if jobMode == "local" || node.local {
				localNodes = append(localNodes, node)
			} else {
				remoteNodes = append(remoteNodes, node)
			}
		}
	}
	for _, node := range localNodes {
		if err := node.reset(); err != nil {
			return err
		}
	}
	for _, node := range remoteNodes {
		node.resetJobMonitors()
	}
	return nil
}

func (self *Pipestance) GetFatalError() (string, string, string, string, []string) {
	nodes := self.node.getFrontierNodes()
	for _, node := range nodes {
		if node.state == "failed" {
			return node.getFatalError()
		}
	}
	return "", "", "", "", []string{}
}

func (self *Pipestance) StepNodes() {
	for _, node := range self.node.getFrontierNodes() {
		node.step()
	}
}

func (self *Pipestance) Reset() error {
	for _, node := range self.node.allNodes() {
		if node.state == "failed" {
			if err := node.reset(); err != nil {
				return err
			}
		}
	}
	return nil
}

func (self *Pipestance) Serialize(name string) interface{} {
	ser := []interface{}{}
	for _, node := range self.node.allNodes() {
		switch name {
		case "finalstate":
			ser = append(ser, node.serializeState())
		case "perf":
			ser = append(ser, node.serializePerf())
		default:
			panic(fmt.Sprintf("Unsupported serialization type: %s", name))
		}
	}
	return ser
}

func (self *Pipestance) GetPath() string {
	return self.node.parent.getNode().path
}

func (self *Pipestance) PostProcess() {
	self.node.postProcess()
	metadata := NewMetadata(self.node.parent.getNode().fqname, self.GetPath())
	metadata.writeRaw("timestamp", metadata.readRaw("timestamp")+"\nend: "+Timestamp())
	metadata.write("finalstate", self.Serialize("finalstate"))
	metadata.write("perf", self.Serialize("perf"))
}

func (self *Pipestance) VDRKill() *VDRKillReport {
	killReports := []*VDRKillReport{}
	for _, node := range self.node.allNodes() {
		killReports = append(killReports, node.vdrKill())
	}
	killReport := mergeVDRKillReports(killReports)
	metadata := NewMetadata(self.node.parent.getNode().fqname, self.GetPath())
	metadata.write("vdrkill", killReport)
	return killReport
}

func (self *Pipestance) Lock() error {
	metadata := NewMetadata(self.node.parent.getNode().fqname, self.GetPath())
	metadata.loadCache()
	if metadata.exists("lock") {
		return &PipestanceLockedError{self.node.parent.getNode().name, self.GetPath()}
	}
	RegisterSignalHandler(self)
	metadata.writeTime("lock")
	return nil
}

func (self *Pipestance) unlock() {
	metadata := NewMetadata(self.node.parent.getNode().fqname, self.GetPath())
	metadata.remove("lock")
}

func (self *Pipestance) Unlock() {
	self.unlock()
	UnregisterSignalHandler(self)
}

func (self *Pipestance) handleSignal() {
	self.unlock()
}

//=============================================================================
// TopNode
//=============================================================================
type TopNode struct {
	node *Node
}

func (self *TopNode) getNode() *Node { return self.node }

func NewTopNode(rt *Runtime, psid string, p string) *TopNode {
	self := &TopNode{}
	self.node = &Node{}
	self.node.frontierNodes = map[string]Nodable{}
	self.node.path = p
	self.node.rt = rt
	self.node.journalPath = path.Join(self.node.path, "journal")
	self.node.tmpPath = path.Join(self.node.path, "tmp")
	self.node.fqname = "ID." + psid
	self.node.name = psid
	return self
}

//=============================================================================
// Runtime
//=============================================================================
type Runtime struct {
	mroPath         string
	adaptersPath    string
	martianVersion  string
	mroVersion      string
	callableTable   map[string]Callable
	PipelineNames   []string
	vdrMode         string
	jobMode         string
	JobManager      JobManager
	LocalJobManager JobManager
	enableProfiling bool
	enableStackVars bool
	stest           bool
}

func NewRuntime(jobMode string, vdrMode string, mroPath string, martianVersion string,
	mroVersion string, enableProfiling bool, enableStackVars bool,
	debug bool) *Runtime {
	return NewRuntimeWithCores(jobMode, vdrMode, mroPath, martianVersion, mroVersion,
		-1, -1, -1, -1, enableProfiling, enableStackVars, debug, false)
}

func NewRuntimeWithCores(jobMode string, vdrMode string, mroPath string, martianVersion string,
	mroVersion string, reqCores int, reqMem int, reqMemPerCore int, reqMemPerJob int,
	enableProfiling bool, enableStackVars bool, debug bool, stest bool) *Runtime {

	self := &Runtime{}
	self.mroPath = mroPath
	self.adaptersPath = RelPath(path.Join("..", "adapters"))
	self.martianVersion = martianVersion
	self.mroVersion = mroVersion
	self.jobMode = jobMode
	self.vdrMode = vdrMode
	self.enableProfiling = enableProfiling
	self.enableStackVars = enableStackVars
	self.callableTable = map[string]Callable{}
	self.PipelineNames = []string{}
	self.stest = stest

	self.LocalJobManager = NewLocalJobManager(reqCores, reqMem, debug)
	if self.jobMode == "local" {
		self.JobManager = self.LocalJobManager
	} else {
		self.JobManager = NewRemoteJobManager(self.jobMode, reqMemPerCore, reqMemPerJob)
	}
	VerifyVDRMode(self.vdrMode)

	// Parse all MROs in MROPATH and cache pipelines by name.
	fpaths, _ := filepath.Glob(self.mroPath + "/[^_]*.mro")
	for _, fpath := range fpaths {
		if data, err := ioutil.ReadFile(fpath); err == nil {
			if _, ast, err := parseSource(string(data), fpath, []string{self.mroPath}, true); err == nil {
				for _, callable := range ast.callables.table {
					self.callableTable[callable.getId()] = callable
					if _, ok := callable.(*Pipeline); ok {
						self.PipelineNames = append(self.PipelineNames, callable.getId())
					}
				}
			}
		}
	}
	return self
}

// Compile an MRO file in cwd or self.mroPath.
func (self *Runtime) Compile(fpath string, checkSrcPath bool) (string, *Ast, error) {
	if data, err := ioutil.ReadFile(fpath); err != nil {
		return "", nil, err
	} else {
		return parseSource(string(data), fpath, []string{self.mroPath}, checkSrcPath)
	}
}

// Compile all the MRO files in self.mroPath.
func (self *Runtime) CompileAll(checkSrcPath bool) (int, error) {
	fpaths, _ := filepath.Glob(self.mroPath + "/[^_]*.mro")
	for _, fpath := range fpaths {
		if _, _, err := self.Compile(fpath, checkSrcPath); err != nil {
			return 0, err
		}
	}
	return len(fpaths), nil
}

// Instantiate a pipestance object given a psid, MRO source, and a
// pipestance path. This is the core (private) method called by the
// public InvokeWithSource and Reattach methods.
func (self *Runtime) instantiatePipeline(src string, srcPath string, psid string,
	pipestancePath string) (string, *Pipestance, error) {
	// Parse the invocation source.
	postsrc, ast, err := parseSource(src, srcPath, []string{self.mroPath}, true)
	if err != nil {
		return "", nil, err
	}

	// Check there's a call.
	if ast.call == nil {
		return "", nil, &RuntimeError{"cannot start a pipeline without a call statement"}
	}
	// Make sure it's a pipeline we're calling.
	if pipeline := ast.callables.table[ast.call.id]; pipeline == nil {
		return "", nil, &RuntimeError{fmt.Sprintf("'%s' is not a declared pipeline", ast.call.id)}
	}

	// Instantiate the pipeline.
	pipestance := NewPipestance(NewTopNode(self, psid, pipestancePath), src, ast.call, ast.callables)
	if pipestance == nil {
		return "", nil, &RuntimeError{fmt.Sprintf("'%s' is not a declared pipeline", ast.call.id)}
	}

	// Lock the pipestance.
	if err := pipestance.Lock(); err != nil {
		return "", nil, err
	}

	pipestance.getNode().mkdirs()

	return postsrc, pipestance, nil
}

// Invokes a new pipestance.
func (self *Runtime) InvokePipeline(src string, srcPath string, psid string,
	pipestancePath string) (*Pipestance, error) {

	// Error if pipestance exists, otherwise create.
	if _, err := os.Stat(pipestancePath); err == nil {
		return nil, &PipestanceExistsError{psid}
	} else if err := os.MkdirAll(pipestancePath, 0755); err != nil {
		return nil, err
	}

	// Expand env vars in invocation source and instantiate.
	src = os.ExpandEnv(src)
	postsrc, pipestance, err := self.instantiatePipeline(src, srcPath, psid, pipestancePath)
	if err != nil {
		// If instantiation failed, delete the pipestance folder.
		os.RemoveAll(pipestancePath)
		return nil, err
	}

	// Write top-level metadata files.
	metadata := NewMetadata("ID."+psid, pipestancePath)
	metadata.writeRaw("invocation", src)
	metadata.writeRaw("mrosource", postsrc)
<<<<<<< HEAD
	cmd := exec.Command("uname", "-a")
	if output, err := cmd.CombinedOutput(); err == nil {
		metadata.writeRaw("uname", string(output))
	}
	mroVersion, _ := GetGitTag(self.mroPath)
=======
>>>>>>> 9ab877ed
	metadata.write("versions", map[string]string{
		"martian":   GetVersion(),
		"pipelines": mroVersion,
	})
	metadata.writeRaw("timestamp", "start: "+Timestamp())

	return pipestance, nil
}

// Reattaches to an existing pipestance.
func (self *Runtime) ReattachToPipestance(psid string, pipestancePath string, src string, checkSrc bool) (*Pipestance, error) {
	fname := "_invocation"
	invocationPath := path.Join(pipestancePath, fname)

	// Read in the existing _invocation file.
	data, err := ioutil.ReadFile(invocationPath)
	if err != nil {
		return nil, err
	}

	// Check if _invocation has changed.
	if checkSrc && src != string(data) {
		return nil, &PipestanceInvocationError{psid, invocationPath}
	}

	// Instantiate the pipestance.
	_, pipestance, err := self.instantiatePipeline(string(data), fname, psid, pipestancePath)

	// If we're reattaching in local mode, restart any stages that were
	// left in a running state from last mrp run. The actual job would
	// have been killed by the CTRL-C.
	if err == nil {
		PrintInfo("runtime", "Reattaching in %s mode.", self.jobMode)
		err = pipestance.RestartRunningNodes(self.jobMode)
	}

	return pipestance, err
}

// Instantiate a stagestance.
func (self *Runtime) InvokeStage(src string, srcPath string, ssid string,
	stagestancePath string) (*Stagestance, error) {
	// Check if stagestance path already exists.
	if _, err := os.Stat(stagestancePath); err == nil {
		return nil, &RuntimeError{fmt.Sprintf("stagestance '%s' already exists", ssid)}
	} else if err := os.MkdirAll(stagestancePath, 0755); err != nil {
		return nil, err
	}

	// Parse the invocation source.
	src = os.ExpandEnv(src)
	_, ast, err := parseSource(src, srcPath, []string{self.mroPath}, true)
	if err != nil {
		return nil, err
	}

	// Check there's a call.
	if ast.call == nil {
		return nil, &RuntimeError{"cannot start a stage without a call statement"}
	}
	// Make sure it's a stage we're calling.
	if _, ok := ast.callables.table[ast.call.id].(*Stage); !ok {
		return nil, &RuntimeError{fmt.Sprintf("'%s' is not a declared stage", ast.call.id)}
	}

	// Instantiate stagestance.
	stagestance := NewStagestance(NewTopNode(self, "", stagestancePath), ast.call, ast.callables)
	if stagestance == nil {
		return nil, &RuntimeError{fmt.Sprintf("'%s' is not a declared stage", ast.call.id)}
	}

	stagestance.getNode().mkdirs()

	return stagestance, nil
}

func (self *Runtime) GetSerialization(pipestancePath string, name string) (interface{}, bool) {
	metadata := NewMetadata("", pipestancePath)
	metadata.loadCache()
	if metadata.exists(name) {
		return metadata.read(name), true
	}
	return nil, false
}

/****************************************************************************
 * Used Only for MARSOC
 */
func (self *Runtime) buildVal(param Param, val interface{}) string {
	// MRO value expression syntax is identical to JSON. Just need to make
	// sure floats get printed with decimal points.
	switch {
	case param.getTname() == "float" && val != nil:
		return fmt.Sprintf("%f", val)
	default:
		indent := "    "
		if data, err := json.MarshalIndent(val, "", indent); err == nil {
			// Indent multi-line values (but not first line).
			sublines := strings.Split(string(data), "\n")
			for i, _ := range sublines[1:] {
				sublines[i+1] = indent + sublines[i+1]
			}
			return strings.Join(sublines, "\n")
		}
		return fmt.Sprintf("<ParseError: %v>", val)
	}
}

func (self *Runtime) BuildCallSource(incpaths []string, name string,
	args map[string]interface{}) (string, error) {
	// Make sure pipeline has been imported
	if _, ok := self.callableTable[name]; !ok {
		return "", &RuntimeError{fmt.Sprintf("'%s' is not a declared pipeline or stage", name)}
	}

	// Build @include statements.
	includes := []string{}
	for _, incpath := range incpaths {
		includes = append(includes, fmt.Sprintf("@include \"%s\"", incpath))
	}
	// Loop over the pipeline's in params and print a binding
	// whether the args bag has a value for it not.
	lines := []string{}
	for _, param := range self.callableTable[name].getInParams().list {
		valstr := self.buildVal(param, args[param.getId()])
		lines = append(lines, fmt.Sprintf("    %s = %s,", param.getId(), valstr))
	}
	return fmt.Sprintf("%s\n\ncall %s(\n%s\n)", strings.Join(includes, "\n"),
		name, strings.Join(lines, "\n")), nil
}<|MERGE_RESOLUTION|>--- conflicted
+++ resolved
@@ -2057,17 +2057,9 @@
 	metadata := NewMetadata("ID."+psid, pipestancePath)
 	metadata.writeRaw("invocation", src)
 	metadata.writeRaw("mrosource", postsrc)
-<<<<<<< HEAD
-	cmd := exec.Command("uname", "-a")
-	if output, err := cmd.CombinedOutput(); err == nil {
-		metadata.writeRaw("uname", string(output))
-	}
-	mroVersion, _ := GetGitTag(self.mroPath)
-=======
->>>>>>> 9ab877ed
 	metadata.write("versions", map[string]string{
 		"martian":   GetVersion(),
-		"pipelines": mroVersion,
+		"pipelines": GetGitTag(self.mroPath),
 	})
 	metadata.writeRaw("timestamp", "start: "+Timestamp())
 
