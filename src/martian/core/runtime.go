--- conflicted
+++ resolved
@@ -1985,28 +1985,15 @@
 	stest           bool
 }
 
-<<<<<<< HEAD
-func NewRuntime(jobMode string, vdrMode string, mroPath string, martianVersion string,
-	mroVersion string, enableProfiling bool, enableStackVars bool,
-	debug bool) *Runtime {
-	return NewRuntimeWithCores(jobMode, vdrMode, mroPath, martianVersion, mroVersion,
-		-1, -1, -1, enableProfiling, enableStackVars, debug, false)
-}
-
-func NewRuntimeWithCores(jobMode string, vdrMode string, mroPath string, martianVersion string,
-	mroVersion string, reqCores int, reqMem int, reqMemPerCore int, enableProfiling bool,
-	enableStackVars bool, debug bool, stest bool) *Runtime {
-=======
 func NewRuntime(jobMode string, vdrMode string, profileMode string, mroPath string, martianVersion string,
 	mroVersion string, enableStackVars bool, debug bool) *Runtime {
 	return NewRuntimeWithCores(jobMode, vdrMode, profileMode, mroPath, martianVersion, mroVersion,
-		-1, -1, -1, -1, enableStackVars, debug, false)
+		-1, -1, -1, enableStackVars, debug, false)
 }
 
 func NewRuntimeWithCores(jobMode string, vdrMode string, profileMode string, mroPath string,
 	martianVersion string, mroVersion string, reqCores int, reqMem int, reqMemPerCore int,
-	reqMemPerJob int, enableStackVars bool, debug bool, stest bool) *Runtime {
->>>>>>> 19244ff3
+	enableStackVars bool, debug bool, stest bool) *Runtime {
 
 	self := &Runtime{}
 	self.mroPath = mroPath
