--- conflicted
+++ resolved
@@ -150,7 +150,7 @@
 
 		var jobInfo *JobInfo
 		if err := json.Unmarshal([]byte(data), &jobInfo); err == nil {
-			return reduceJobInfo(jobInfo, numThreads)
+			return reduceJobInfo(self, jobInfo, numThreads)
 		}
 	}
 	return nil
@@ -510,12 +510,7 @@
 	self.argPermute = argPermute
 	self.split_has_run = false
 	self.join_has_run = false
-<<<<<<< HEAD
-	// reconstruct chunks using chunk_defs on reattach, do not rely
-	// on metadata.exists('chunk_defs') since it may not be cached
 	self.subforks = []*Fork{}
-=======
->>>>>>> bc530e59
 	self.chunks = []*Chunk{}
 	if err := json.Unmarshal([]byte(self.split_metadata.readRaw("stage_defs")), &self.stageDefs); err == nil {
 		for i, chunkDef := range self.stageDefs.ChunkDefs {
@@ -869,7 +864,7 @@
 	return stages
 }
 
-func (self *Fork) serializePerf() (interface{}, *PerfInfo) {
+func (self *Fork) serializePerf() (interface{}, *PerfInfo, *VDRKillReport) {
 	chunks := []interface{}{}
 	stats := []*PerfInfo{}
 
@@ -890,14 +885,17 @@
 		stats = append(stats, joinStats)
 	}
 
+	killReports := []*VDRKillReport{self.vdrKill()}
 	for _, subfork := range self.subforks {
-		_, subforkStats := subfork.serializePerf()
+		_, subforkStats, subforkKillReport := subfork.serializePerf()
 		stats = append(stats, subforkStats)
-	}
-
-	var forkStats *PerfInfo = nil
+		killReports = append(killReports, subforkKillReport)
+	}
+	killReport := mergeVDRKillReports(killReports)
+
+	forkStats := &PerfInfo{}
 	if len(stats) > 0 {
-		forkStats = computeStats(stats)
+		forkStats = computeStats(stats, killReport)
 	}
 	return map[string]interface{}{
 		"stages":      self.getStages(),
@@ -906,7 +904,7 @@
 		"split_stats": splitStats,
 		"join_stats":  joinStats,
 		"fork_stats":  forkStats,
-	}, forkStats
+	}, forkStats, killReport
 }
 
 //=============================================================================
@@ -1464,7 +1462,7 @@
 func (self *Node) serializePerf() interface{} {
 	forks := []interface{}{}
 	for _, fork := range self.forks {
-		forkSer, _ := fork.serializePerf()
+		forkSer, _, _ := fork.serializePerf()
 		forks = append(forks, forkSer)
 	}
 	return map[string]interface{}{
@@ -1807,7 +1805,6 @@
 	return ser
 }
 
-<<<<<<< HEAD
 func (self *Pipestance) SerializePerf() interface{} {
 	ser := []interface{}{}
 	for _, node := range self.node.allNodes() {
@@ -1816,15 +1813,11 @@
 	return ser
 }
 
-func (self *Pipestance) Cleanup() {
-	self.node.cleanup()
-=======
 func (self *Pipestance) PostProcess() {
 	metadata := NewMetadata(self.node.parent.getNode().fqname,
 		self.node.parent.getNode().path)
 	metadata.writeRaw("timestamp", metadata.readRaw("timestamp")+"\nend: "+Timestamp())
 	self.node.postProcess()
->>>>>>> bc530e59
 }
 
 func (self *Pipestance) Immortalize() {
