//
// Copyright (c) 2014 10X Genomics, Inc. All rights reserved.
//
// Martian job managers for local and remote (SGE, LSF, etc) modes.
//
package core

import (
	"encoding/json"
	"fmt"
	"io/ioutil"
	"os"
	"os/exec"
	"path"
	"runtime"
	"strings"
	"sync"
	"time"

	"github.com/cloudfoundry/gosigar"
)

<<<<<<< HEAD
const defaultMemGBPerCore = 4
const heartbeatTimeout = 10 // 10 minutes
=======
const heartbeatTimeout = 60 // 60 minutes
>>>>>>> ea96689f
const maxRetries = 5
const retryExitCode = 513

//
// Semaphore implementation
//
type Semaphore struct {
	counter chan bool
	pmutex  *sync.Mutex
	vmutex  *sync.Mutex
}

func NewSemaphore(capacity int) *Semaphore {
	return &Semaphore{
		make(chan bool, capacity),
		&sync.Mutex{},
		&sync.Mutex{},
	}
}

func (self *Semaphore) P(n int) {
	self.pmutex.Lock()
	for i := 0; i < n; i++ {
		self.counter <- true
	}
	self.pmutex.Unlock()
}

func (self *Semaphore) V(n int) {
	self.vmutex.Lock()
	for i := 0; i < n; i++ {
		<-self.counter
	}
	self.vmutex.Unlock()
}

func (self *Semaphore) len() int {
	return len(self.counter)
}

//
// Job managers
//
type JobManager interface {
	execJob(string, []string, []string, *Metadata, int, int, string, string)
	GetMaxCores() int
	GetMaxMemGB() int
	MonitorJob(*Metadata)
}

type LocalJobManager struct {
	maxCores int
	maxMemGB int
	coreSem  *Semaphore
	memGBSem *Semaphore
	queue    []*exec.Cmd
	debug    bool
}

func NewLocalJobManager(userMaxCores int, userMaxMemGB int, debug bool) *LocalJobManager {
	self := &LocalJobManager{}
	self.debug = debug

	// Set Max number of cores usable at one time.
	if userMaxCores > 0 {
		// If user specified --Maxcores, use that value for Max usable cores.
		self.maxCores = userMaxCores
		LogInfo("jobmngr", "Using %d core%s, per --maxcores option.",
			self.maxCores, Pluralize(self.maxCores))
	} else {
		// Otherwise, set Max usable cores to total number of cores reported
		// by the system.
		self.maxCores = runtime.NumCPU()
		LogInfo("jobmngr", "Using %d core%s available on system.",
			self.maxCores, Pluralize(self.maxCores))
	}

	// Set Max GB of memory usable at one time.
	if userMaxMemGB > 0 {
		// If user specified --Maxmem, use that value for Max usable GB.
		self.maxMemGB = userMaxMemGB
		LogInfo("jobmngr", "Using %d GB, per --maxmem option.", self.maxMemGB)
	} else {
		// Otherwise, set Max usable GB to MAXMEM_FRACTION * GB of total
		// memory reported by the system.
		MAXMEM_FRACTION := 0.75
		sysMem := sigar.Mem{}
		sysMem.Get()
		sysMemGB := int(float64(sysMem.Total) * MAXMEM_FRACTION / 1073741824)
		// Set floor to 1GB.
		if sysMemGB < 1 {
			sysMemGB = 1
		}
		self.maxMemGB = sysMemGB
		LogInfo("jobmngr", "Using %d GB, %d%% of system memory.", self.maxMemGB,
			int(MAXMEM_FRACTION*100))
	}

	self.coreSem = NewSemaphore(self.maxCores)
	self.memGBSem = NewSemaphore(self.maxMemGB)
	self.queue = []*exec.Cmd{}
	return self
}

func (self *LocalJobManager) Enqueue(shellCmd string, argv []string, envs []string, metadata *Metadata,
	threads int, memGB int, fqname string, retries int, waitTime int) {

	time.Sleep(time.Second * time.Duration(waitTime))
	go func() {
		// Exec the shell directly.
		cmd := exec.Command(shellCmd, argv...)

		stdoutPath := metadata.makePath("stdout")
		stderrPath := metadata.makePath("stderr")
		errorsPath := metadata.makePath("errors")

		// Sanity check and cap to self.maxCores.
		if threads < 1 {
			threads = 1
		}
		if threads > self.maxCores {
			if self.debug {
				LogInfo("jobmngr", "Need %d core%s but settling for %d.", threads,
					Pluralize(threads), self.maxCores)
			}
			threads = self.maxCores
		}

		// Sanity check and cap to self.maxMemGB.
		if memGB < 1 {
			memGB = 1
		}
		if memGB > self.maxMemGB {
			if self.debug {
				LogInfo("jobmngr", "Need %d GB but settling for %d.", memGB,
					self.maxMemGB)
			}
			memGB = self.maxMemGB
		}

		// Acquire cores.
		if self.debug {
			LogInfo("jobmngr", "Waiting for %d core%s", threads, Pluralize(threads))
		}
		self.coreSem.P(threads)
		if self.debug {
			LogInfo("jobmngr", "Acquiring %d core%s (%d/%d in use)", threads,
				Pluralize(threads), self.coreSem.len(), self.maxCores)
		}

		// Acquire memory.
		if self.debug {
			LogInfo("jobmngr", "Waiting for %d GB", memGB)
		}
		self.memGBSem.P(memGB)
		if self.debug {
			LogInfo("jobmngr", "Acquired %d GB (%d/%d in use)", memGB,
				self.memGBSem.len(), self.maxMemGB)
		}
		if self.debug {
			LogInfo("jobmngr", "%d goroutines", runtime.NumGoroutine())
		}

		// Set up _stdout and _stderr for the job.
		if stdoutFile, err := os.Create(stdoutPath); err == nil {
			stdoutFile.WriteString("[stdout]\n")
			cmd.Stdout = stdoutFile
			defer stdoutFile.Close()
		}
		if stderrFile, err := os.Create(stderrPath); err == nil {
			stderrFile.WriteString("[stderr]\n")
			cmd.Stderr = stderrFile
			defer stderrFile.Close()
		}

		// Run the command and wait for completion.
		var err error
		if err = cmd.Start(); err == nil {
			err = cmd.Wait()
		}

		// CentOS < 5.5 workaround
		if err != nil {
			exitCodeString := fmt.Sprintf("errno %d", retryExitCode)
			if strings.Contains(err.Error(), exitCodeString) {
				retries += 1
				if waitTime == 0 {
					waitTime = 2
				} else {
					waitTime *= 2
				}
			} else {
				retries = maxRetries + 1
			}
			if retries > maxRetries {
				ioutil.WriteFile(errorsPath, []byte(err.Error()), 0644)
			} else {
				LogInfo("jobmngr", "Job failed: %s. Retrying job %s in %d seconds", err.Error(), fqname, waitTime)
				self.Enqueue(shellCmd, argv, envs, metadata, threads, memGB, fqname, retries, waitTime)
			}
		}

		// Release cores.
		self.coreSem.V(threads)
		if self.debug {
			LogInfo("jobmngr", "Released %d core%s (%d/%d in use)", threads,
				Pluralize(threads), self.coreSem.len(), self.maxCores)
		}
		// Release memory.
		self.memGBSem.V(memGB)
		if self.debug {
			LogInfo("jobmngr", "Released %d GB (%d/%d in use)", memGB,
				self.memGBSem.len(), self.maxMemGB)
		}
	}()
}

func (self *LocalJobManager) GetMaxCores() int {
	return self.maxCores
}

func (self *LocalJobManager) GetMaxMemGB() int {
	return self.maxMemGB
}

func (self *LocalJobManager) MonitorJob(metadata *Metadata) {
}

func (self *LocalJobManager) execJob(shellCmd string, argv []string, envs []string,
	metadata *Metadata, threads int, memGB int, fqname string, shellName string) {
	self.Enqueue(shellCmd, argv, envs, metadata, threads, memGB, fqname, 0, 0)
}

type JobMonitor struct {
	metadata      *Metadata
	lastHeartbeat time.Time
	running       bool
}

type RemoteJobManager struct {
	jobMode          string
	jobTemplate      string
	jobCmd           string
	memGBPerCore     int
	monitorList      []*JobMonitor
	monitorListMutex *sync.Mutex
}

func NewRemoteJobManager(jobMode string, memGBPerCore int) *RemoteJobManager {
	self := &RemoteJobManager{}
	self.jobMode = jobMode
	self.monitorList = []*JobMonitor{}
	self.monitorListMutex = &sync.Mutex{}
	if memGBPerCore <= 0 {
		self.memGBPerCore = defaultMemGBPerCore
	}
	_, _, self.jobCmd, self.jobTemplate = verifyJobManagerFiles(jobMode)
	self.processMonitorList()
	return self
}

func (self *RemoteJobManager) GetMaxCores() int {
	return 0
}

func (self *RemoteJobManager) GetMaxMemGB() int {
	return 0
}

func (self *RemoteJobManager) MonitorJob(metadata *Metadata) {
	self.monitorListMutex.Lock()
	self.monitorList = append(self.monitorList, &JobMonitor{metadata, time.Now(), false})
	self.monitorListMutex.Unlock()
}

func (self *RemoteJobManager) execJob(shellCmd string, argv []string, envs []string,
	metadata *Metadata, threads int, memGB int, fqname string, shellName string) {

	// Sanity check the thread count.
	if threads < 1 {
		threads = 1
	}

	// Compute threads needed based on memory requirements.
	threads = max(threads, (memGB+self.memGBPerCore-1)/self.memGBPerCore)

	argv = append([]string{shellCmd}, argv...)
	argv = append(envs, argv...)
	params := map[string]string{
		"JOB_NAME": fqname + "." + shellName,
		"THREADS":  fmt.Sprintf("%d", threads),
		"STDOUT":   metadata.makePath("stdout"),
		"STDERR":   metadata.makePath("stderr"),
		"CMD":      strings.Join(argv, " "),
		"MEM_GB":   "",
	}

	// Only append memory cap if value is sane.
	if memGB > 0 {
		params["MEM_GB"] = fmt.Sprintf("%d", memGB)
	}

	// Replace template annotations with actual values
	args := []string{}
	template := self.jobTemplate
	for key, val := range params {
		if len(val) > 0 {
			args = append(args, fmt.Sprintf("__MRO_%s__", key), val)
		} else {
			// Remove line containing parameter from template
			for _, line := range strings.Split(template, "\n") {
				if strings.Contains(line, fmt.Sprintf("__MRO_%s__", key)) {
					template = strings.Replace(template, line, "", 1)
				}
			}
		}
	}
	r := strings.NewReplacer(args...)
	jobscript := r.Replace(template)
	metadata.writeRaw("jobscript", jobscript)

	cmd := exec.Command(self.jobCmd)
	cmd.Dir = metadata.filesPath
	cmd.Stdin = strings.NewReader(jobscript)
	if _, err := cmd.CombinedOutput(); err != nil {
		metadata.writeRaw("errors", "jobcmd error:\n"+err.Error())
	} else {
		self.MonitorJob(metadata)
	}
}

func (self *RemoteJobManager) copyAndClearMonitorList() []*JobMonitor {
	self.monitorListMutex.Lock()
	monitorList := make([]*JobMonitor, len(self.monitorList))
	copy(monitorList, self.monitorList)
	self.monitorList = []*JobMonitor{}
	self.monitorListMutex.Unlock()
	return monitorList
}

func (self *RemoteJobManager) processMonitorList() {
	go func() {
		for {
			monitorList := self.copyAndClearMonitorList()
			newMonitorList := []*JobMonitor{}
			for _, monitor := range monitorList {
				state, _ := monitor.metadata.getState("")
				if state == "complete" || state == "failed" {
					continue
				}
				if state == "running" {
					if !monitor.running || monitor.metadata.exists("heartbeat") {
						monitor.metadata.uncache("heartbeat")
						monitor.lastHeartbeat = time.Now()
						monitor.running = true
					}
					if time.Since(monitor.lastHeartbeat) > time.Minute*heartbeatTimeout {
						monitor.metadata.writeRaw("errors", fmt.Sprintf("Job was killed by %s", self.jobMode))
					}
				}
				newMonitorList = append(newMonitorList, monitor)
			}
			self.monitorListMutex.Lock()
			self.monitorList = append(self.monitorList, newMonitorList...)
			self.monitorListMutex.Unlock()
			time.Sleep(time.Minute * time.Duration(5))
		}
	}()
}

//
// Helper functions for job manager file parsing
//

type JobManagerEnv struct {
	Name        string `json:"name"`
	Description string `json:"description"`
}

type JobManagerJson struct {
	JobCmds map[string]string           `json:"jobcmd"`
	JobEnvs map[string][]*JobManagerEnv `json:"env"`
}

func verifyJobManagerFiles(jobMode string) (string, *JobManagerJson, string, string) {
	jobPath := RelPath(path.Join("..", "jobmanagers"))

	// Check for existence of job manager JSON file
	jobJsonFile := path.Join(jobPath, "config.json")
	if _, err := os.Stat(jobJsonFile); os.IsNotExist(err) {
		LogError(err, "jobmngr", "Job manager config file %s does not exist.", jobJsonFile)
		os.Exit(1)
	}
	LogInfo("jobmngr", "Job config: %s", jobJsonFile)
	bytes, _ := ioutil.ReadFile(jobJsonFile)

	// Parse job manager JSON file
	var jobJson *JobManagerJson
	if err := json.Unmarshal(bytes, &jobJson); err != nil {
		LogError(err, "jobmngr", "Job manager config file %s does not contain valid JSON.", jobJsonFile)
		os.Exit(1)
	}

	// Check if job mode is supported by default
	jobTemplateFile := jobMode
	jobCmd, ok := jobJson.JobCmds[jobMode]
	if ok {
		jobTemplateFile = path.Join(jobPath, fmt.Sprintf("%s.template", jobCmd))
	} else {
		if !strings.HasSuffix(jobTemplateFile, ".template") {
			LogInfo("jobmngr", "Job manager template file %s must be named <name_of_job_submit_cmd>.template.", jobTemplateFile)
			os.Exit(1)
		}
		jobCmd = strings.Replace(path.Base(jobTemplateFile), ".template", "", 1)
	}
	LogInfo("jobmngr", "Job submit command: %s.", jobCmd)

	// Check for existence of job manager template file
	if _, err := os.Stat(jobTemplateFile); os.IsNotExist(err) {
		LogError(err, "jobmngr", "Job manager template file %s does not exist.", jobTemplateFile)
		os.Exit(1)
	}
	LogInfo("jobmngr", "Job template: %s.", jobTemplateFile)
	bytes, _ = ioutil.ReadFile(jobTemplateFile)
	jobTemplate := string(bytes)
	return jobJsonFile, jobJson, jobCmd, jobTemplate
}

func verifyJobManagerEnv(jobJsonFile string, jobJson *JobManagerJson, jobCmd string) {
	// Verify job command exists
	incPaths := strings.Split(os.Getenv("PATH"), ":")
	if _, found := searchPaths(jobCmd, incPaths); !found {
		LogInfo("jobmngr", "Searched (%s) but job command '%s' not found.",
			strings.Join(incPaths, ", "), jobCmd)
		os.Exit(1)
	}

	// Verify environment variables
	entries, ok := jobJson.JobEnvs[jobCmd]
	if !ok {
		// No environment variable check required for job manager
		return
	}
	envs := [][]string{}
	for _, entry := range entries {
		envs = append(envs, []string{entry.Name, entry.Description})
	}
	EnvRequire(envs, true)
}

func VerifyJobManager(jobMode string) {
	if jobMode == "local" {
		return
	}
	jobJsonFile, jobJson, jobCmd, _ := verifyJobManagerFiles(jobMode)
	verifyJobManagerEnv(jobJsonFile, jobJson, jobCmd)
}<|MERGE_RESOLUTION|>--- conflicted
+++ resolved
@@ -20,12 +20,10 @@
 	"github.com/cloudfoundry/gosigar"
 )
 
-<<<<<<< HEAD
+const defaultThreads = 1
+const defaultMemGB = 4
 const defaultMemGBPerCore = 4
-const heartbeatTimeout = 10 // 10 minutes
-=======
 const heartbeatTimeout = 60 // 60 minutes
->>>>>>> ea96689f
 const maxRetries = 5
 const retryExitCode = 513
 
@@ -144,7 +142,7 @@
 
 		// Sanity check and cap to self.maxCores.
 		if threads < 1 {
-			threads = 1
+			threads = defaultThreads
 		}
 		if threads > self.maxCores {
 			if self.debug {
@@ -156,7 +154,7 @@
 
 		// Sanity check and cap to self.maxMemGB.
 		if memGB < 1 {
-			memGB = 1
+			memGB = defaultMemGB
 		}
 		if memGB > self.maxMemGB {
 			if self.debug {
@@ -306,7 +304,12 @@
 
 	// Sanity check the thread count.
 	if threads < 1 {
-		threads = 1
+		threads = defaultThreads
+	}
+
+	// Sanity check memory requirements.
+	if memGB < 1 {
+		memGB = defaultMemGB
 	}
 
 	// Compute threads needed based on memory requirements.
@@ -320,12 +323,7 @@
 		"STDOUT":   metadata.makePath("stdout"),
 		"STDERR":   metadata.makePath("stderr"),
 		"CMD":      strings.Join(argv, " "),
-		"MEM_GB":   "",
-	}
-
-	// Only append memory cap if value is sane.
-	if memGB > 0 {
-		params["MEM_GB"] = fmt.Sprintf("%d", memGB)
+		"MEM_GB":   fmt.Sprintf("%d", memGB),
 	}
 
 	// Replace template annotations with actual values
