//
// Copyright (c) 2014 10X Genomics, Inc. All rights reserved.
//
// Martian pipeline runner.
//
package main

import (
	"fmt"
	"io/ioutil"
	"martian/core"
	"net/http"
	"net/url"
	"os"
	"os/exec"
	"os/user"
	"path"
	"path/filepath"
	"strconv"
	"strings"
	"time"

	"github.com/docopt/docopt.go"
	"github.com/dustin/go-humanize"
)

const fileSizeThreshold = 1024 * 1024 * 20 // 20 MB

func generateDebugTarball(pipestance *core.Pipestance) {
	core.Log("Generating debug dump tarball...")

	debugFile := fmt.Sprintf("%s-debug-dump.tar.bz2", pipestance.GetPsid())
	includedFiles := []string{}
	err := filepath.Walk(pipestance.GetPsid(), func(fpath string, info os.FileInfo, err error) error {
		if err == nil {
			if !info.IsDir() && info.Size() < fileSizeThreshold {
				includedFiles = append(includedFiles, fpath)
			}
		}
		return err
	})
	if err == nil {
		cmd := exec.Command("tar", "jcf", debugFile, "--exclude=*files*", "-T", "-")
		cmd.Stdin = strings.NewReader(strings.Join(includedFiles, "\n"))
		_, err = cmd.CombinedOutput()
	}
	if err != nil {
		core.Log("failed.\n  %s\n", err.Error())
	} else {
		core.Log("complete.\n  %s\n", debugFile)
	}
}

//=============================================================================
// Pipestance runner.
//=============================================================================
func runLoop(pipestance *core.Pipestance, stepSecs int, vdrMode string,
	noExit bool, noDump bool, enableUI bool) {
	showedFailed := false
	WAIT_SECS := 6

	pipestance.LoadMetadata()

	for {
		pipestance.RefreshState()

		// Check for completion states.
		state := pipestance.GetState()
		if state == "complete" {
			pipestance.PostProcess()
			pipestance.Immortalize()
			if warnings, ok := pipestance.GetWarnings(); ok {
				core.Log(warnings)
			}
			if vdrMode == "disable" {
				core.LogInfo("runtime", "VDR disabled. No files killed.")
			} else {
				core.LogInfo("runtime", "Starting VDR kill...")
				killReport := pipestance.VDRKill()
				core.LogInfo("runtime", "VDR killed %d files, %s.",
					killReport.Count, humanize.Bytes(killReport.Size))
			}
			if noExit {
				core.LogInfo("runtime",
					"Pipestance is complete, staying alive because --noexit given.")
				break
			} else {
				if enableUI {
					// Give time for web ui client to get last update.
					core.LogInfo("runtime", "Waiting %d seconds for UI to do final refresh.", WAIT_SECS)
					time.Sleep(time.Second * time.Duration(WAIT_SECS))
				}
				core.LogInfo("runtime", "Pipestance is complete, exiting.")
				os.Exit(0)
			}
		} else if state == "failed" {
			if !showedFailed {
				if warnings, ok := pipestance.GetWarnings(); ok {
					core.Log(warnings)
				}
				if fqname, _, log, kind, errpaths := pipestance.GetFatalError(); kind == "assert" {
					core.Log("\n%s\n", log)
				} else {
					core.Log("\nPipestance failed at:\n  %s\n\nError logs written to:\n", fqname)
					for _, errpath := range errpaths {
						core.Log("  %s\n", errpath)
					}
					core.Log("\n%s\n", log)

					if !noDump {
						generateDebugTarball(pipestance)
						core.Log("\n")
					}
				}
			}
			if noExit {
				// If pipestance failed but we're staying alive, only print this once
				// as long as we stay failed.
				if !showedFailed {
					showedFailed = true
					core.LogInfo("runtime",
						"Pipestance failed, staying alive because --noexit given.")
				}
			} else {
				if enableUI {
					// Give time for web ui client to get last update.
					core.LogInfo("runtime", "Waiting %d seconds for UI to do final refresh.", WAIT_SECS)
					time.Sleep(time.Second * time.Duration(WAIT_SECS))
				}
				core.LogInfo("runtime", "Pipestance failed, exiting. Use --noexit option to keep UI running after failure.")
				os.Exit(1)
			}
		} else {
			// If we went from failed to something else, allow the failure message to
			// be shown once if we fail again.
			showedFailed = false
		}

		// Step all nodes.
		pipestance.StepNodes()

		// Wait for a bit.
		time.Sleep(time.Second * time.Duration(stepSecs))
	}
}
func main() {
	core.SetupSignalHandlers()
	core.LogEnableCache()

	//=========================================================================
	// Commandline argument and environment variables.
	//=========================================================================
	// Parse commandline.
	doc := `Martian Pipeline Runner.

Usage: 
    mrp <call.mro> <pipestance_name> [options]
    mrp -h | --help | --version

Options:
<<<<<<< HEAD
    --uiport=<num>       Serve UI at http://localhost:<num>
    --jobmode=<name>     Run jobs on custom or local job manager.
                           Valid job managers are local, sge or .template file
                           Defaults to local.
    --vdrmode=<name>     Enables Volatile Data Removal.
                           Valid options are rolling, post and disable.
                           Defaults to post.
    --nodump             Turns off debug dump tarball generation.
    --noexit             Keep UI running after pipestance completes or fails.
    --profile            Enable stage performance profiling.
    --stackvars          Print local variables in stage code stack trace.
    --localcores=<num>   Set max cores the pipeline may request at one time.
                           (Only applies in local jobmode)
    --localmem=<num>     Set max GB the pipeline may request at one time.
                           (Only applies in local jobmode)
    --mempercore=<num>   Set max GB each job may use at one time.
                           (Only applies in non-local jobmodes)
    --debug              Enable debug logging for local job manager.
    --stest              Substitute real stages with stress-testing stage.
    -h --help            Show this message.
    --version            Show version.`
=======
    --uiport=<num>     Serve UI at http://localhost:<num>
    --jobmode=<name>   Run jobs on custom or local job manager.
                         Valid job managers are local, sge or .template file
                         Defaults to local.
    --vdrmode=<name>   Enables Volatile Data Removal.
                         Valid options are rolling, post and disable.
                         Defaults to post.
    --nodump           Turns off debug dump tarball generation.
    --noexit           Keep UI running after pipestance completes or fails.
    --profile          Enable stage performance profiling.
    --localvars        Print local variables in stage code stack trace.
    --maxcores=<num>   Set max cores the pipeline may request at one time.
                         (Only applies in local jobmode)
    --maxmem=<num>     Set max GB the pipeline may request at one time.
                         (Only applies in local jobmode)
    --inspect          Inspect pipestance without resetting failed stages.
    --debug            Enable debug logging for local job manager.
    --stest            Substitute real stages with stress-testing stage.
    -h --help          Show this message.
    --version          Show version.`
>>>>>>> ea96689f
	martianVersion := core.GetVersion()
	opts, _ := docopt.Parse(doc, nil, true, martianVersion, false)
	core.LogInfo("*", "Martian Run Pipeline")
	core.LogInfo("version", martianVersion)
	core.LogInfo("cmdline", strings.Join(os.Args, " "))

	martianFlags := ""
	if martianFlags = os.Getenv("MROFLAGS"); len(martianFlags) > 0 {
		martianOptions := strings.Split(martianFlags, " ")
		core.ParseMroFlags(opts, doc, martianOptions, []string{"call.mro", "pipestance"})
	}

	// Requested cores and memory.
	reqCores := -1
	if value := opts["--localcores"]; value != nil {
		if value, err := strconv.Atoi(value.(string)); err == nil {
			reqCores = value
		}
	}
	reqMem := -1
	if value := opts["--localmem"]; value != nil {
		if value, err := strconv.Atoi(value.(string)); err == nil {
			reqMem = value
		}
	}
	reqMemPerCore := -1
	if value := opts["--mempercore"]; value != nil {
		if value, err := strconv.Atoi(value.(string)); err == nil {
			reqMemPerCore = value
		}
	}

	// Compute MRO path.
	cwd, _ := filepath.Abs(path.Dir(os.Args[0]))
	mroPath := cwd
	if value := os.Getenv("MROPATH"); len(value) > 0 {
		mroPath = value
	}
	core.LogInfo("environ", "MROPATH = %s", mroPath)

	// Compute version and branch.
	mroBranch, _ := core.GetGitBranch(mroPath)
	mroVersion, err := core.GetGitTag(mroPath)
	if err == nil {
		core.LogInfo("version", "MROPATH = %s", mroVersion)
	}

	// Compute job manager.
	jobMode := "local"
	if value := opts["--jobmode"]; value != nil {
		jobMode = value.(string)
	}
	core.LogInfo("environ", "job mode = %s", jobMode)
	core.VerifyJobManager(jobMode)

	// Compute vdrMode.
	vdrMode := "post"
	if value := opts["--vdrmode"]; value != nil {
		vdrMode = value.(string)
	}
	core.LogInfo("environ", "vdrmode = %s", vdrMode)
	core.VerifyVDRMode(vdrMode)

	// Compute UI port.
	uiport := ""
	enableUI := false
	if value := opts["--uiport"]; value != nil {
		uiport = value.(string)
		enableUI = true
	}
	if enableUI {
		core.LogInfo("environ", "uiport = %s", uiport)
	}

	// Compute profiling flag.
	profile := opts["--profile"].(bool)
	core.LogInfo("environ", "profile = %v", profile)

	// Compute stackVars flag.
	stackVars := opts["--stackvars"].(bool)
	core.LogInfo("environ", "stackvars = %v", stackVars)

	// Compute no debug dump flag.
	noDump := opts["--nodump"].(bool)
	core.LogInfo("environ", "nodump = %v", noDump)

	// Setup invocation-specific values.
	noExit := opts["--noexit"].(bool)
	psid := opts["<pipestance_name>"].(string)
	invocationPath := opts["<call.mro>"].(string)
	pipestancePath := path.Join(cwd, psid)
	stepSecs := 4
	checkSrc := true
	inspect := opts["--inspect"].(bool)
	debug := opts["--debug"].(bool)
	stest := opts["--stest"].(bool)

	// Validate psid.
	core.DieIf(core.ValidateID(psid))

	//=========================================================================
	// Configure Martian runtime.
	//=========================================================================
	rt := core.NewRuntimeWithCores(jobMode, vdrMode, mroPath, martianVersion, mroVersion,
		reqCores, reqMem, reqMemPerCore, profile, stackVars, debug, stest)

	// Print this here because the log makes more sense when this appears before
	// the runloop messages start to appear.
	if enableUI {
		core.LogInfo("webserv", "Serving UI at http://localhost:%s", uiport)
	} else {
		core.LogInfo("webserv", "UI disabled.")
	}

	//=========================================================================
	// Invoke pipestance or Reattach if exists.
	//=========================================================================
	data, err := ioutil.ReadFile(invocationPath)
	core.DieIf(err)
	invocationSrc := string(data)
	pipestance, err := rt.InvokePipeline(invocationSrc, invocationPath, psid, pipestancePath)
	if err != nil {
		if _, ok := err.(*core.PipestanceExistsError); ok {
			// If it already exists, try to reattach to it.
			if pipestance, err = rt.ReattachToPipestance(psid, pipestancePath, invocationSrc, checkSrc); err == nil {
				if !inspect {
					err = pipestance.Reset()
				}
			}
		}
		core.DieIf(err)
	}
	logfile := path.Join(pipestancePath, "_log")
	core.LogTee(logfile)
	core.LogDisableCache()

	//=========================================================================
	// Collect pipestance static info.
	//=========================================================================
	hostname, err := os.Hostname()
	if err != nil {
		hostname = "unknown"
	}
	user, err := user.Current()
	username := "unknown"
	if err == nil {
		username = user.Username
	}
	info := map[string]string{
		"hostname":   hostname,
		"username":   username,
		"cwd":        cwd,
		"binpath":    core.RelPath(os.Args[0]),
		"cmdline":    strings.Join(os.Args, " "),
		"pid":        strconv.Itoa(os.Getpid()),
		"start":      time.Now().Format(time.RFC822),
		"version":    martianVersion,
		"pname":      pipestance.GetPname(),
		"psid":       psid,
		"state":      pipestance.GetState(),
		"jobmode":    jobMode,
		"maxcores":   strconv.Itoa(rt.JobManager.GetMaxCores()),
		"maxmemgb":   strconv.Itoa(rt.JobManager.GetMaxMemGB()),
		"invokepath": invocationPath,
		"invokesrc":  invocationSrc,
		"MROPATH":    mroPath,
		"MRONODUMP":  fmt.Sprintf("%v", noDump),
		"MROPROFILE": fmt.Sprintf("%v", profile),
		"MROPORT":    uiport,
		"mroversion": mroVersion,
		"mrobranch":  mroBranch,
	}

	//=========================================================================
	// Register with mrv.
	//=========================================================================
	if mrvhost := os.Getenv("MRVHOST"); len(mrvhost) > 0 {
		u := url.URL{
			Scheme: "http",
			Host:   mrvhost,
			Path:   "/register",
		}
		form := url.Values{}
		for k, v := range info {
			form.Add(k, v)
		}
		if res, err := http.PostForm(u.String(), form); err == nil {
			if content, err := ioutil.ReadAll(res.Body); err == nil {
				if res.StatusCode == 200 {
					uiport = string(content)
				}
			} else {
				core.LogError(err, "mrvcli", "Could not read response from mrv %s.", u.String())
			}
		} else {
			core.LogError(err, "mrvcli", "HTTP request failed %s.", u.String())
		}
	}

	//=========================================================================
	// Start web server.
	//=========================================================================
	if enableUI && len(uiport) > 0 {
		go runWebServer(uiport, rt, pipestance, info)
	}

	//=========================================================================
	// Start run loop.
	//=========================================================================
	go runLoop(pipestance, stepSecs, vdrMode, noExit, noDump, enableUI)

	// Let daemons take over.
	done := make(chan bool)
	<-done
}<|MERGE_RESOLUTION|>--- conflicted
+++ resolved
@@ -158,7 +158,6 @@
     mrp -h | --help | --version
 
 Options:
-<<<<<<< HEAD
     --uiport=<num>       Serve UI at http://localhost:<num>
     --jobmode=<name>     Run jobs on custom or local job manager.
                            Valid job managers are local, sge or .template file
@@ -175,33 +174,13 @@
     --localmem=<num>     Set max GB the pipeline may request at one time.
                            (Only applies in local jobmode)
     --mempercore=<num>   Set max GB each job may use at one time.
+                           Defaults to 4 GB.
                            (Only applies in non-local jobmodes)
+    --inspect            Inspect pipestance without resetting failed stages.
     --debug              Enable debug logging for local job manager.
     --stest              Substitute real stages with stress-testing stage.
     -h --help            Show this message.
     --version            Show version.`
-=======
-    --uiport=<num>     Serve UI at http://localhost:<num>
-    --jobmode=<name>   Run jobs on custom or local job manager.
-                         Valid job managers are local, sge or .template file
-                         Defaults to local.
-    --vdrmode=<name>   Enables Volatile Data Removal.
-                         Valid options are rolling, post and disable.
-                         Defaults to post.
-    --nodump           Turns off debug dump tarball generation.
-    --noexit           Keep UI running after pipestance completes or fails.
-    --profile          Enable stage performance profiling.
-    --localvars        Print local variables in stage code stack trace.
-    --maxcores=<num>   Set max cores the pipeline may request at one time.
-                         (Only applies in local jobmode)
-    --maxmem=<num>     Set max GB the pipeline may request at one time.
-                         (Only applies in local jobmode)
-    --inspect          Inspect pipestance without resetting failed stages.
-    --debug            Enable debug logging for local job manager.
-    --stest            Substitute real stages with stress-testing stage.
-    -h --help          Show this message.
-    --version          Show version.`
->>>>>>> ea96689f
 	martianVersion := core.GetVersion()
 	opts, _ := docopt.Parse(doc, nil, true, martianVersion, false)
 	core.LogInfo("*", "Martian Run Pipeline")
